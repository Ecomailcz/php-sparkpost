language: php
php:
<<<<<<< HEAD
- '5.5'
- '5.6'
=======
  - '5.5'
  - '5.4'
>>>>>>> c2e4758d
install:
  - composer install
before_script:
  - curl -s http://getcomposer.org/installer | php
  - php composer.phar install --dev --no-interaction
script:
  - mkdir -p test/output/report
  - composer test
after_script:
  - php vendor/bin/coveralls
notifications:
  slack:
    secure: mw6HF2KR0YwYcIaYvV6qjuWC+XSIP8SQOe13VwmGf3b783hMcZDZTUS9N4bIfpwYi74A9qmzKdc425OSu45nceAf7hzFusCY5rYMoLQK/ksJ7sd+ay7tWhPRuomG1w8idTyXtzce23zOfBtOCHQakbavH2Uz6mh5lJYPFlMKW4c=<|MERGE_RESOLUTION|>--- conflicted
+++ resolved
@@ -1,12 +1,7 @@
 language: php
 php:
-<<<<<<< HEAD
-- '5.5'
-- '5.6'
-=======
   - '5.5'
-  - '5.4'
->>>>>>> c2e4758d
+  - '5.6'
 install:
   - composer install
 before_script:
