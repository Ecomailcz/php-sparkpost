{
    "_readme": [
        "This file locks the dependencies of your project to a known state",
        "Read more about it at https://getcomposer.org/doc/01-basic-usage.md#composer-lock-the-lock-file",
        "This file is @generated automatically"
    ],
<<<<<<< HEAD
    "hash": "a20653dbdc9cb61db488224520f62aaa",
    "content-hash": "1023d8370cc9af702c5e2d68fd21ca8d",
    "packages": [
        {
            "name": "guzzlehttp/guzzle",
            "version": "5.3.0",
            "source": {
                "type": "git",
                "url": "https://github.com/guzzle/guzzle.git",
                "reference": "f3c8c22471cb55475105c14769644a49c3262b93"
            },
            "dist": {
                "type": "zip",
                "url": "https://api.github.com/repos/guzzle/guzzle/zipball/f3c8c22471cb55475105c14769644a49c3262b93",
                "reference": "f3c8c22471cb55475105c14769644a49c3262b93",
                "shasum": ""
            },
            "require": {
                "guzzlehttp/ringphp": "^1.1",
                "php": ">=5.4.0"
            },
            "require-dev": {
                "ext-curl": "*",
                "phpunit/phpunit": "^4.0",
                "psr/log": "^1.0"
=======
    "hash": "7b514c4fd3556635eab6298f14e03c47",
    "content-hash": "2a019c7c9fe0fa211dd763cb9c1bcd62",
    "packages": [
        {
            "name": "guzzlehttp/guzzle",
            "version": "6.2.0",
            "source": {
                "type": "git",
                "url": "https://github.com/guzzle/guzzle.git",
                "reference": "d094e337976dff9d8e2424e8485872194e768662"
            },
            "dist": {
                "type": "zip",
                "url": "https://api.github.com/repos/guzzle/guzzle/zipball/d094e337976dff9d8e2424e8485872194e768662",
                "reference": "d094e337976dff9d8e2424e8485872194e768662",
                "shasum": ""
            },
            "require": {
                "guzzlehttp/promises": "~1.0",
                "guzzlehttp/psr7": "~1.1",
                "php": ">=5.5.0"
            },
            "require-dev": {
                "ext-curl": "*",
                "phpunit/phpunit": "~4.0",
                "psr/log": "~1.0"
>>>>>>> 87552cc2
            },
            "type": "library",
            "extra": {
                "branch-alias": {
<<<<<<< HEAD
                    "dev-master": "5.0-dev"
=======
                    "dev-master": "6.2-dev"
>>>>>>> 87552cc2
                }
            },
            "autoload": {
                "files": [
                    "src/functions_include.php"
                ],
                "psr-4": {
                    "GuzzleHttp\\": "src/"
                }
            },
            "notification-url": "https://packagist.org/downloads/",
            "license": [
                "MIT"
            ],
            "authors": [
                {
                    "name": "Michael Dowling",
                    "email": "mtdowling@gmail.com",
                    "homepage": "https://github.com/mtdowling"
                }
            ],
<<<<<<< HEAD
            "description": "Guzzle is a PHP HTTP client library and framework for building RESTful web service clients",
=======
            "description": "Guzzle is a PHP HTTP client library",
>>>>>>> 87552cc2
            "homepage": "http://guzzlephp.org/",
            "keywords": [
                "client",
                "curl",
                "framework",
                "http",
                "http client",
                "rest",
                "web service"
            ],
<<<<<<< HEAD
            "time": "2015-05-20 03:47:55"
        },
        {
            "name": "guzzlehttp/psr7",
            "version": "1.3.0",
            "source": {
                "type": "git",
                "url": "https://github.com/guzzle/psr7.git",
                "reference": "31382fef2889136415751badebbd1cb022a4ed72"
            },
            "dist": {
                "type": "zip",
                "url": "https://api.github.com/repos/guzzle/psr7/zipball/31382fef2889136415751badebbd1cb022a4ed72",
                "reference": "31382fef2889136415751badebbd1cb022a4ed72",
                "shasum": ""
            },
            "require": {
                "php": ">=5.4.0",
                "psr/http-message": "~1.0"
            },
            "provide": {
                "psr/http-message-implementation": "1.0"
=======
            "time": "2016-03-21 20:02:09"
        },
        {
            "name": "guzzlehttp/promises",
            "version": "1.2.0",
            "source": {
                "type": "git",
                "url": "https://github.com/guzzle/promises.git",
                "reference": "c10d860e2a9595f8883527fa0021c7da9e65f579"
            },
            "dist": {
                "type": "zip",
                "url": "https://api.github.com/repos/guzzle/promises/zipball/c10d860e2a9595f8883527fa0021c7da9e65f579",
                "reference": "c10d860e2a9595f8883527fa0021c7da9e65f579",
                "shasum": ""
            },
            "require": {
                "php": ">=5.5.0"
>>>>>>> 87552cc2
            },
            "require-dev": {
                "phpunit/phpunit": "~4.0"
            },
            "type": "library",
            "extra": {
                "branch-alias": {
                    "dev-master": "1.0-dev"
                }
            },
            "autoload": {
                "psr-4": {
<<<<<<< HEAD
                    "GuzzleHttp\\Psr7\\": "src/"
=======
                    "GuzzleHttp\\Promise\\": "src/"
>>>>>>> 87552cc2
                },
                "files": [
                    "src/functions_include.php"
                ]
            },
            "notification-url": "https://packagist.org/downloads/",
            "license": [
                "MIT"
            ],
            "authors": [
                {
                    "name": "Michael Dowling",
                    "email": "mtdowling@gmail.com",
                    "homepage": "https://github.com/mtdowling"
                }
            ],
<<<<<<< HEAD
            "description": "PSR-7 message implementation",
            "keywords": [
                "http",
                "message",
                "stream",
                "uri"
            ],
            "time": "2016-04-13 19:56:01"
        },
        {
            "name": "guzzlehttp/ringphp",
            "version": "1.1.0",
            "source": {
                "type": "git",
                "url": "https://github.com/guzzle/RingPHP.git",
                "reference": "dbbb91d7f6c191e5e405e900e3102ac7f261bc0b"
            },
            "dist": {
                "type": "zip",
                "url": "https://api.github.com/repos/guzzle/RingPHP/zipball/dbbb91d7f6c191e5e405e900e3102ac7f261bc0b",
                "reference": "dbbb91d7f6c191e5e405e900e3102ac7f261bc0b",
                "shasum": ""
            },
            "require": {
                "guzzlehttp/streams": "~3.0",
                "php": ">=5.4.0",
                "react/promise": "~2.0"
            },
            "require-dev": {
                "ext-curl": "*",
                "phpunit/phpunit": "~4.0"
            },
            "suggest": {
                "ext-curl": "Guzzle will use specific adapters if cURL is present"
=======
            "description": "Guzzle promises library",
            "keywords": [
                "promise"
            ],
            "time": "2016-05-18 16:56:05"
        },
        {
            "name": "guzzlehttp/psr7",
            "version": "1.3.0",
            "source": {
                "type": "git",
                "url": "https://github.com/guzzle/psr7.git",
                "reference": "31382fef2889136415751badebbd1cb022a4ed72"
            },
            "dist": {
                "type": "zip",
                "url": "https://api.github.com/repos/guzzle/psr7/zipball/31382fef2889136415751badebbd1cb022a4ed72",
                "reference": "31382fef2889136415751badebbd1cb022a4ed72",
                "shasum": ""
            },
            "require": {
                "php": ">=5.4.0",
                "psr/http-message": "~1.0"
            },
            "provide": {
                "psr/http-message-implementation": "1.0"
            },
            "require-dev": {
                "phpunit/phpunit": "~4.0"
>>>>>>> 87552cc2
            },
            "type": "library",
            "extra": {
                "branch-alias": {
<<<<<<< HEAD
                    "dev-master": "1.1-dev"
=======
                    "dev-master": "1.0-dev"
>>>>>>> 87552cc2
                }
            },
            "autoload": {
                "psr-4": {
<<<<<<< HEAD
                    "GuzzleHttp\\Ring\\": "src/"
                }
=======
                    "GuzzleHttp\\Psr7\\": "src/"
                },
                "files": [
                    "src/functions_include.php"
                ]
>>>>>>> 87552cc2
            },
            "notification-url": "https://packagist.org/downloads/",
            "license": [
                "MIT"
<<<<<<< HEAD
            ],
            "authors": [
                {
                    "name": "Michael Dowling",
                    "email": "mtdowling@gmail.com",
                    "homepage": "https://github.com/mtdowling"
                }
            ],
            "description": "Provides a simple API and specification that abstracts away the details of HTTP into a single PHP function.",
            "time": "2015-05-20 03:37:09"
        },
        {
            "name": "guzzlehttp/streams",
            "version": "3.0.0",
            "source": {
                "type": "git",
                "url": "https://github.com/guzzle/streams.git",
                "reference": "47aaa48e27dae43d39fc1cea0ccf0d84ac1a2ba5"
            },
            "dist": {
                "type": "zip",
                "url": "https://api.github.com/repos/guzzle/streams/zipball/47aaa48e27dae43d39fc1cea0ccf0d84ac1a2ba5",
                "reference": "47aaa48e27dae43d39fc1cea0ccf0d84ac1a2ba5",
                "shasum": ""
            },
            "require": {
                "php": ">=5.4.0"
            },
            "require-dev": {
                "phpunit/phpunit": "~4.0"
=======
            ],
            "authors": [
                {
                    "name": "Michael Dowling",
                    "email": "mtdowling@gmail.com",
                    "homepage": "https://github.com/mtdowling"
                }
            ],
            "description": "PSR-7 message implementation",
            "keywords": [
                "http",
                "message",
                "stream",
                "uri"
            ],
            "time": "2016-04-13 19:56:01"
        },
        {
            "name": "php-http/guzzle6-adapter",
            "version": "v1.1.1",
            "source": {
                "type": "git",
                "url": "https://github.com/php-http/guzzle6-adapter.git",
                "reference": "a56941f9dc6110409cfcddc91546ee97039277ab"
            },
            "dist": {
                "type": "zip",
                "url": "https://api.github.com/repos/php-http/guzzle6-adapter/zipball/a56941f9dc6110409cfcddc91546ee97039277ab",
                "reference": "a56941f9dc6110409cfcddc91546ee97039277ab",
                "shasum": ""
            },
            "require": {
                "guzzlehttp/guzzle": "^6.0",
                "php": ">=5.5.0",
                "php-http/httplug": "^1.0"
            },
            "provide": {
                "php-http/async-client-implementation": "1.0",
                "php-http/client-implementation": "1.0"
            },
            "require-dev": {
                "ext-curl": "*",
                "php-http/adapter-integration-tests": "^0.4"
>>>>>>> 87552cc2
            },
            "type": "library",
            "extra": {
                "branch-alias": {
<<<<<<< HEAD
                    "dev-master": "3.0-dev"
=======
                    "dev-master": "1.2-dev"
>>>>>>> 87552cc2
                }
            },
            "autoload": {
                "psr-4": {
<<<<<<< HEAD
                    "GuzzleHttp\\Stream\\": "src/"
=======
                    "Http\\Adapter\\Guzzle6\\": "src/"
>>>>>>> 87552cc2
                }
            },
            "notification-url": "https://packagist.org/downloads/",
            "license": [
                "MIT"
            ],
            "authors": [
                {
<<<<<<< HEAD
                    "name": "Michael Dowling",
                    "email": "mtdowling@gmail.com",
                    "homepage": "https://github.com/mtdowling"
                }
            ],
            "description": "Provides a simple abstraction over streams of data",
            "homepage": "http://guzzlephp.org/",
            "keywords": [
                "Guzzle",
                "stream"
            ],
            "time": "2014-10-12 19:18:40"
        },
        {
            "name": "php-http/discovery",
            "version": "v0.8.0",
            "source": {
                "type": "git",
                "url": "https://github.com/php-http/discovery.git",
                "reference": "fac1240e8a070b3e2f0e38606941de80c849fa53"
            },
            "dist": {
                "type": "zip",
                "url": "https://api.github.com/repos/php-http/discovery/zipball/fac1240e8a070b3e2f0e38606941de80c849fa53",
                "reference": "fac1240e8a070b3e2f0e38606941de80c849fa53",
                "shasum": ""
            },
            "require": {
                "php": "^5.4|7.*"
            },
            "require-dev": {
                "henrikbjorn/phpspec-code-coverage": "^1.0",
                "php-http/httplug": "^1.0",
                "php-http/message-factory": "^1.0",
                "phpspec/phpspec": "^2.4",
                "puli/composer-plugin": "1.0.0-beta9"
            },
            "suggest": {
                "php-http/message": "Allow to use Guzzle or Diactoros factories",
                "puli/composer-plugin": "Sets up Puli which is required for Discovery to work. Check http://docs.php-http.org/en/latest/discovery.html for more details."
            },
            "bin": [
                "bin/puli.phar"
            ],
            "type": "library",
            "extra": {
                "branch-alias": {
                    "dev-master": "0.9-dev"
                }
            },
            "autoload": {
                "psr-4": {
                    "Http\\Discovery\\": "src/"
=======
                    "name": "Márk Sági-Kazár",
                    "email": "mark.sagikazar@gmail.com"
                },
                {
                    "name": "David de Boer",
                    "email": "david@ddeboer.nl"
                }
            ],
            "description": "Guzzle 6 HTTP Adapter",
            "homepage": "http://httplug.io",
            "keywords": [
                "Guzzle",
                "http"
            ],
            "time": "2016-05-10 06:13:32"
        },
        {
            "name": "php-http/httplug",
            "version": "v1.0.0",
            "source": {
                "type": "git",
                "url": "https://github.com/php-http/httplug.git",
                "reference": "2061047ca53a08a6b8f52e997b2a76f386b397dd"
            },
            "dist": {
                "type": "zip",
                "url": "https://api.github.com/repos/php-http/httplug/zipball/2061047ca53a08a6b8f52e997b2a76f386b397dd",
                "reference": "2061047ca53a08a6b8f52e997b2a76f386b397dd",
                "shasum": ""
            },
            "require": {
                "php": ">=5.4",
                "php-http/promise": "^1.0",
                "psr/http-message": "^1.0"
            },
            "require-dev": {
                "henrikbjorn/phpspec-code-coverage": "^1.0",
                "phpspec/phpspec": "^2.4"
            },
            "type": "library",
            "extra": {
                "branch-alias": {
                    "dev-master": "1.1-dev"
                }
            },
            "autoload": {
                "psr-4": {
                    "Http\\Client\\": "src/"
>>>>>>> 87552cc2
                }
            },
            "notification-url": "https://packagist.org/downloads/",
            "license": [
                "MIT"
            ],
            "authors": [
                {
<<<<<<< HEAD
=======
                    "name": "Eric GELOEN",
                    "email": "geloen.eric@gmail.com"
                },
                {
>>>>>>> 87552cc2
                    "name": "Márk Sági-Kazár",
                    "email": "mark.sagikazar@gmail.com"
                }
            ],
<<<<<<< HEAD
            "description": "Finds installed HTTPlug implementations and PSR-7 message factories",
            "homepage": "http://httplug.io",
            "keywords": [
                "adapter",
                "client",
                "discovery",
                "factory",
                "http",
                "message"
            ],
            "time": "2016-02-11 09:53:37"
        },
        {
            "name": "php-http/guzzle5-adapter",
            "version": "v0.5.0",
            "source": {
                "type": "git",
                "url": "https://github.com/php-http/guzzle5-adapter.git",
                "reference": "4edc424fe9c4c620775ee7fab77fa7ae02584765"
            },
            "dist": {
                "type": "zip",
                "url": "https://api.github.com/repos/php-http/guzzle5-adapter/zipball/4edc424fe9c4c620775ee7fab77fa7ae02584765",
                "reference": "4edc424fe9c4c620775ee7fab77fa7ae02584765",
                "shasum": ""
            },
            "require": {
                "guzzlehttp/guzzle": "^5.1",
                "php": ">=5.4",
                "php-http/discovery": "^0.8",
                "php-http/httplug": "^1.0"
            },
            "provide": {
                "php-http/client-implementation": "1.0"
            },
            "require-dev": {
                "ext-curl": "*",
                "guzzlehttp/psr7": "^1.2",
                "guzzlehttp/ringphp": "^1.1",
                "php-http/adapter-integration-tests": "^0.3",
                "php-http/client-common": "^1.0",
                "puli/composer-plugin": "1.0.0-beta9"
=======
            "description": "HTTPlug, the HTTP client abstraction for PHP",
            "homepage": "http://httplug.io",
            "keywords": [
                "client",
                "http"
            ],
            "time": "2016-01-26 14:34:50"
        },
        {
            "name": "php-http/promise",
            "version": "v1.0.0",
            "source": {
                "type": "git",
                "url": "https://github.com/php-http/promise.git",
                "reference": "dc494cdc9d7160b9a09bd5573272195242ce7980"
            },
            "dist": {
                "type": "zip",
                "url": "https://api.github.com/repos/php-http/promise/zipball/dc494cdc9d7160b9a09bd5573272195242ce7980",
                "reference": "dc494cdc9d7160b9a09bd5573272195242ce7980",
                "shasum": ""
            },
            "require-dev": {
                "henrikbjorn/phpspec-code-coverage": "^1.0",
                "phpspec/phpspec": "^2.4"
>>>>>>> 87552cc2
            },
            "type": "library",
            "extra": {
                "branch-alias": {
<<<<<<< HEAD
                    "dev-master": "0.6-dev"
=======
                    "dev-master": "1.1-dev"
>>>>>>> 87552cc2
                }
            },
            "autoload": {
                "psr-4": {
<<<<<<< HEAD
                    "Http\\Adapter\\Guzzle5\\": "src/"
=======
                    "Http\\Promise\\": "src/"
>>>>>>> 87552cc2
                }
            },
            "notification-url": "https://packagist.org/downloads/",
            "license": [
                "MIT"
            ],
            "authors": [
                {
<<<<<<< HEAD
                    "name": "Eric GELOEN",
                    "email": "geloen.eric@gmail.com"
                },
                {
                    "name": "Márk Sági-Kazár",
                    "email": "mark.sagikazar@gmail.com"
                }
            ],
            "description": "Guzzle 5 HTTP Adapter",
            "homepage": "http://httplug.io",
            "keywords": [
                "Guzzle",
                "http"
            ],
            "time": "2016-02-23 14:14:55"
        },
        {
            "name": "php-http/httplug",
            "version": "v1.0.0",
            "source": {
                "type": "git",
                "url": "https://github.com/php-http/httplug.git",
                "reference": "2061047ca53a08a6b8f52e997b2a76f386b397dd"
            },
            "dist": {
                "type": "zip",
                "url": "https://api.github.com/repos/php-http/httplug/zipball/2061047ca53a08a6b8f52e997b2a76f386b397dd",
                "reference": "2061047ca53a08a6b8f52e997b2a76f386b397dd",
                "shasum": ""
            },
            "require": {
                "php": ">=5.4",
                "php-http/promise": "^1.0",
                "psr/http-message": "^1.0"
            },
            "require-dev": {
                "henrikbjorn/phpspec-code-coverage": "^1.0",
                "phpspec/phpspec": "^2.4"
=======
                    "name": "Márk Sági-Kazár",
                    "email": "mark.sagikazar@gmail.com"
                },
                {
                    "name": "Joel Wurtz",
                    "email": "joel.wurtz@gmail.com"
                }
            ],
            "description": "Promise used for asynchronous HTTP requests",
            "homepage": "http://httplug.io",
            "keywords": [
                "promise"
            ],
            "time": "2016-01-26 13:27:02"
        },
        {
            "name": "psr/http-message",
            "version": "1.0",
            "source": {
                "type": "git",
                "url": "https://github.com/php-fig/http-message.git",
                "reference": "85d63699f0dbedb190bbd4b0d2b9dc707ea4c298"
            },
            "dist": {
                "type": "zip",
                "url": "https://api.github.com/repos/php-fig/http-message/zipball/85d63699f0dbedb190bbd4b0d2b9dc707ea4c298",
                "reference": "85d63699f0dbedb190bbd4b0d2b9dc707ea4c298",
                "shasum": ""
            },
            "require": {
                "php": ">=5.3.0"
>>>>>>> 87552cc2
            },
            "type": "library",
            "extra": {
                "branch-alias": {
<<<<<<< HEAD
                    "dev-master": "1.1-dev"
=======
                    "dev-master": "1.0.x-dev"
>>>>>>> 87552cc2
                }
            },
            "autoload": {
                "psr-4": {
<<<<<<< HEAD
                    "Http\\Client\\": "src/"
=======
                    "Psr\\Http\\Message\\": "src/"
>>>>>>> 87552cc2
                }
            },
            "notification-url": "https://packagist.org/downloads/",
            "license": [
                "MIT"
            ],
            "authors": [
                {
<<<<<<< HEAD
                    "name": "Eric GELOEN",
                    "email": "geloen.eric@gmail.com"
                },
                {
                    "name": "Márk Sági-Kazár",
                    "email": "mark.sagikazar@gmail.com"
                }
            ],
            "description": "HTTPlug, the HTTP client abstraction for PHP",
            "homepage": "http://httplug.io",
            "keywords": [
                "client",
                "http"
            ],
            "time": "2016-01-26 14:34:50"
        },
        {
            "name": "php-http/promise",
            "version": "v1.0.0",
            "source": {
                "type": "git",
                "url": "https://github.com/php-http/promise.git",
                "reference": "dc494cdc9d7160b9a09bd5573272195242ce7980"
            },
            "dist": {
                "type": "zip",
                "url": "https://api.github.com/repos/php-http/promise/zipball/dc494cdc9d7160b9a09bd5573272195242ce7980",
                "reference": "dc494cdc9d7160b9a09bd5573272195242ce7980",
                "shasum": ""
            },
            "require-dev": {
                "henrikbjorn/phpspec-code-coverage": "^1.0",
                "phpspec/phpspec": "^2.4"
            },
            "type": "library",
            "extra": {
                "branch-alias": {
                    "dev-master": "1.1-dev"
                }
            },
            "autoload": {
                "psr-4": {
                    "Http\\Promise\\": "src/"
                }
            },
            "notification-url": "https://packagist.org/downloads/",
            "license": [
                "MIT"
            ],
            "authors": [
                {
                    "name": "Márk Sági-Kazár",
                    "email": "mark.sagikazar@gmail.com"
                },
                {
                    "name": "Joel Wurtz",
                    "email": "joel.wurtz@gmail.com"
                }
            ],
            "description": "Promise used for asynchronous HTTP requests",
            "homepage": "http://httplug.io",
            "keywords": [
                "promise"
            ],
            "time": "2016-01-26 13:27:02"
        },
        {
            "name": "psr/http-message",
            "version": "1.0",
            "source": {
                "type": "git",
                "url": "https://github.com/php-fig/http-message.git",
                "reference": "85d63699f0dbedb190bbd4b0d2b9dc707ea4c298"
            },
            "dist": {
                "type": "zip",
                "url": "https://api.github.com/repos/php-fig/http-message/zipball/85d63699f0dbedb190bbd4b0d2b9dc707ea4c298",
                "reference": "85d63699f0dbedb190bbd4b0d2b9dc707ea4c298",
                "shasum": ""
            },
            "require": {
                "php": ">=5.3.0"
            },
            "type": "library",
            "extra": {
                "branch-alias": {
                    "dev-master": "1.0.x-dev"
                }
            },
            "autoload": {
                "psr-4": {
                    "Psr\\Http\\Message\\": "src/"
                }
            },
            "notification-url": "https://packagist.org/downloads/",
            "license": [
                "MIT"
            ],
            "authors": [
                {
                    "name": "PHP-FIG",
                    "homepage": "http://www.php-fig.org/"
                }
            ],
            "description": "Common interface for HTTP messages",
            "keywords": [
                "http",
                "http-message",
                "psr",
                "psr-7",
                "request",
                "response"
            ],
            "time": "2015-05-04 20:22:00"
        },
        {
            "name": "react/promise",
            "version": "v2.4.1",
            "source": {
                "type": "git",
                "url": "https://github.com/reactphp/promise.git",
                "reference": "8025426794f1944de806618671d4fa476dc7626f"
            },
            "dist": {
                "type": "zip",
                "url": "https://api.github.com/repos/reactphp/promise/zipball/8025426794f1944de806618671d4fa476dc7626f",
                "reference": "8025426794f1944de806618671d4fa476dc7626f",
                "shasum": ""
            },
            "require": {
                "php": ">=5.4.0"
            },
            "type": "library",
            "extra": {
                "branch-alias": {
                    "dev-master": "2.0-dev"
                }
            },
            "autoload": {
                "psr-4": {
                    "React\\Promise\\": "src/"
=======
                    "name": "PHP-FIG",
                    "homepage": "http://www.php-fig.org/"
                }
            ],
            "description": "Common interface for HTTP messages",
            "keywords": [
                "http",
                "http-message",
                "psr",
                "psr-7",
                "request",
                "response"
            ],
            "time": "2015-05-04 20:22:00"
        }
    ],
    "packages-dev": [
        {
            "name": "clue/stream-filter",
            "version": "v1.3.0",
            "source": {
                "type": "git",
                "url": "https://github.com/clue/php-stream-filter.git",
                "reference": "e3bf9415da163d9ad6701dccb407ed501ae69785"
            },
            "dist": {
                "type": "zip",
                "url": "https://api.github.com/repos/clue/php-stream-filter/zipball/e3bf9415da163d9ad6701dccb407ed501ae69785",
                "reference": "e3bf9415da163d9ad6701dccb407ed501ae69785",
                "shasum": ""
            },
            "require": {
                "php": ">=5.3"
            },
            "type": "library",
            "autoload": {
                "psr-4": {
                    "Clue\\StreamFilter\\": "src/"
>>>>>>> 87552cc2
                },
                "files": [
                    "src/functions.php"
                ]
            },
            "notification-url": "https://packagist.org/downloads/",
            "license": [
                "MIT"
            ],
            "authors": [
                {
<<<<<<< HEAD
                    "name": "Jan Sorgalla",
                    "email": "jsorgalla@gmail.com"
                }
            ],
            "description": "A lightweight implementation of CommonJS Promises/A for PHP",
            "time": "2016-05-03 17:50:52"
        }
    ],
    "packages-dev": [
        {
            "name": "clue/stream-filter",
            "version": "v1.3.0",
            "source": {
                "type": "git",
                "url": "https://github.com/clue/php-stream-filter.git",
                "reference": "e3bf9415da163d9ad6701dccb407ed501ae69785"
            },
            "dist": {
                "type": "zip",
                "url": "https://api.github.com/repos/clue/php-stream-filter/zipball/e3bf9415da163d9ad6701dccb407ed501ae69785",
                "reference": "e3bf9415da163d9ad6701dccb407ed501ae69785",
                "shasum": ""
            },
            "require": {
                "php": ">=5.3"
            },
            "type": "library",
            "autoload": {
                "psr-4": {
                    "Clue\\StreamFilter\\": "src/"
                },
                "files": [
                    "src/functions.php"
                ]
            },
            "notification-url": "https://packagist.org/downloads/",
            "license": [
                "MIT"
            ],
            "authors": [
                {
                    "name": "Christian Lück",
                    "email": "christian@lueck.tv"
                }
            ],
            "description": "A simple and modern approach to stream filtering in PHP",
            "homepage": "https://github.com/clue/php-stream-filter",
            "keywords": [
                "bucket brigade",
                "callback",
                "filter",
                "php_user_filter",
                "stream",
                "stream_filter_append",
                "stream_filter_register"
            ],
            "time": "2015-11-08 23:41:30"
        },
        {
            "name": "doctrine/instantiator",
            "version": "1.0.5",
            "source": {
                "type": "git",
                "url": "https://github.com/doctrine/instantiator.git",
                "reference": "8e884e78f9f0eb1329e445619e04456e64d8051d"
            },
            "dist": {
                "type": "zip",
                "url": "https://api.github.com/repos/doctrine/instantiator/zipball/8e884e78f9f0eb1329e445619e04456e64d8051d",
                "reference": "8e884e78f9f0eb1329e445619e04456e64d8051d",
                "shasum": ""
            },
            "require": {
                "php": ">=5.3,<8.0-DEV"
            },
            "require-dev": {
                "athletic/athletic": "~0.1.8",
                "ext-pdo": "*",
                "ext-phar": "*",
                "phpunit/phpunit": "~4.0",
                "squizlabs/php_codesniffer": "~2.0"
            },
            "type": "library",
            "extra": {
                "branch-alias": {
                    "dev-master": "1.0.x-dev"
                }
            },
            "autoload": {
                "psr-4": {
                    "Doctrine\\Instantiator\\": "src/Doctrine/Instantiator/"
                }
            },
            "notification-url": "https://packagist.org/downloads/",
            "license": [
                "MIT"
            ],
            "authors": [
                {
                    "name": "Marco Pivetta",
                    "email": "ocramius@gmail.com",
                    "homepage": "http://ocramius.github.com/"
                }
            ],
            "description": "A small, lightweight utility to instantiate objects in PHP without invoking their constructors",
            "homepage": "https://github.com/doctrine/instantiator",
            "keywords": [
                "constructor",
                "instantiate"
            ],
            "time": "2015-06-14 21:17:01"
        },
        {
            "name": "fabpot/php-cs-fixer",
            "version": "v1.11.4",
            "source": {
                "type": "git",
                "url": "https://github.com/FriendsOfPHP/PHP-CS-Fixer.git",
                "reference": "eeb280e909834603ffe03524dbe0066e77c83084"
            },
            "dist": {
                "type": "zip",
                "url": "https://api.github.com/repos/FriendsOfPHP/PHP-CS-Fixer/zipball/eeb280e909834603ffe03524dbe0066e77c83084",
                "reference": "eeb280e909834603ffe03524dbe0066e77c83084",
                "shasum": ""
            },
            "require": {
                "ext-tokenizer": "*",
                "php": ">=5.3.6",
                "sebastian/diff": "~1.1",
                "symfony/console": "~2.3|~3.0",
                "symfony/event-dispatcher": "~2.1|~3.0",
                "symfony/filesystem": "~2.1|~3.0",
                "symfony/finder": "~2.1|~3.0",
                "symfony/process": "~2.3|~3.0",
                "symfony/stopwatch": "~2.5|~3.0"
            },
            "require-dev": {
                "satooshi/php-coveralls": "0.7.*@dev"
            },
            "bin": [
                "php-cs-fixer"
            ],
            "type": "application",
            "autoload": {
                "psr-4": {
                    "Symfony\\CS\\": "Symfony/CS/"
                }
            },
            "notification-url": "https://packagist.org/downloads/",
            "license": [
                "MIT"
            ],
            "authors": [
                {
                    "name": "Dariusz Rumiński",
                    "email": "dariusz.ruminski@gmail.com"
                },
                {
                    "name": "Fabien Potencier",
                    "email": "fabien@symfony.com"
                }
            ],
            "description": "A tool to automatically fix PHP code style",
            "abandoned": "friendsofphp/php-cs-fixer",
            "time": "2016-06-07 07:51:27"
        },
        {
            "name": "hamcrest/hamcrest-php",
            "version": "v1.2.2",
            "source": {
                "type": "git",
                "url": "https://github.com/hamcrest/hamcrest-php.git",
                "reference": "b37020aa976fa52d3de9aa904aa2522dc518f79c"
            },
            "dist": {
                "type": "zip",
                "url": "https://api.github.com/repos/hamcrest/hamcrest-php/zipball/b37020aa976fa52d3de9aa904aa2522dc518f79c",
                "reference": "b37020aa976fa52d3de9aa904aa2522dc518f79c",
                "shasum": ""
            },
            "require": {
                "php": ">=5.3.2"
            },
            "replace": {
                "cordoval/hamcrest-php": "*",
                "davedevelopment/hamcrest-php": "*",
                "kodova/hamcrest-php": "*"
            },
            "require-dev": {
                "phpunit/php-file-iterator": "1.3.3",
                "satooshi/php-coveralls": "dev-master"
            },
            "type": "library",
            "autoload": {
                "classmap": [
                    "hamcrest"
                ],
                "files": [
                    "hamcrest/Hamcrest.php"
                ]
            },
            "notification-url": "https://packagist.org/downloads/",
            "license": [
                "BSD"
            ],
            "description": "This is the PHP port of Hamcrest Matchers",
            "keywords": [
                "test"
            ],
            "time": "2015-05-11 14:41:42"
        },
        {
            "name": "mockery/mockery",
            "version": "0.9.5",
            "source": {
                "type": "git",
                "url": "https://github.com/padraic/mockery.git",
                "reference": "4db079511a283e5aba1b3c2fb19037c645e70fc2"
            },
            "dist": {
                "type": "zip",
                "url": "https://api.github.com/repos/padraic/mockery/zipball/4db079511a283e5aba1b3c2fb19037c645e70fc2",
                "reference": "4db079511a283e5aba1b3c2fb19037c645e70fc2",
                "shasum": ""
            },
            "require": {
                "hamcrest/hamcrest-php": "~1.1",
                "lib-pcre": ">=7.0",
                "php": ">=5.3.2"
            },
            "require-dev": {
                "phpunit/phpunit": "~4.0"
            },
            "type": "library",
            "extra": {
                "branch-alias": {
                    "dev-master": "0.9.x-dev"
                }
            },
            "autoload": {
                "psr-0": {
                    "Mockery": "library/"
                }
            },
            "notification-url": "https://packagist.org/downloads/",
            "license": [
                "BSD-3-Clause"
            ],
            "authors": [
                {
                    "name": "Pádraic Brady",
                    "email": "padraic.brady@gmail.com",
                    "homepage": "http://blog.astrumfutura.com"
                },
                {
                    "name": "Dave Marshall",
                    "email": "dave.marshall@atstsolutions.co.uk",
                    "homepage": "http://davedevelopment.co.uk"
                }
            ],
            "description": "Mockery is a simple yet flexible PHP mock object framework for use in unit testing with PHPUnit, PHPSpec or any other testing framework. Its core goal is to offer a test double framework with a succinct API capable of clearly defining all possible object operations and interactions using a human readable Domain Specific Language (DSL). Designed as a drop in alternative to PHPUnit's phpunit-mock-objects library, Mockery is easy to integrate with PHPUnit and can operate alongside phpunit-mock-objects without the World ending.",
            "homepage": "http://github.com/padraic/mockery",
            "keywords": [
                "BDD",
                "TDD",
                "library",
                "mock",
                "mock objects",
                "mockery",
                "stub",
                "test",
                "test double",
                "testing"
            ],
            "time": "2016-05-22 21:52:33"
        },
        {
            "name": "php-http/message",
            "version": "v1.2.0",
            "source": {
                "type": "git",
                "url": "https://github.com/php-http/message.git",
                "reference": "c8fadec9533f5e34a8a730a947fa76363f3aa620"
            },
            "dist": {
                "type": "zip",
                "url": "https://api.github.com/repos/php-http/message/zipball/c8fadec9533f5e34a8a730a947fa76363f3aa620",
                "reference": "c8fadec9533f5e34a8a730a947fa76363f3aa620",
                "shasum": ""
            },
            "require": {
                "clue/stream-filter": "^1.3",
                "php": ">=5.4",
                "php-http/message-factory": "^1.0.2",
                "psr/http-message": "^1.0"
            },
            "require-dev": {
                "coduo/phpspec-data-provider-extension": "^1.0",
                "ext-zlib": "*",
                "guzzlehttp/psr7": "^1.0",
                "henrikbjorn/phpspec-code-coverage": "^1.0",
                "phpspec/phpspec": "^2.4",
                "zendframework/zend-diactoros": "^1.0"
            },
            "suggest": {
                "ext-zlib": "Used with compressor/decompressor streams",
                "guzzlehttp/psr7": "Used with Guzzle PSR-7 Factories",
                "zendframework/zend-diactoros": "Used with Diactoros Factories"
            },
            "type": "library",
            "extra": {
                "branch-alias": {
                    "dev-master": "1.3-dev"
                }
            },
            "autoload": {
                "psr-4": {
                    "Http\\Message\\": "src/"
                },
                "files": [
                    "src/filters.php"
                ]
            },
            "notification-url": "https://packagist.org/downloads/",
            "license": [
                "MIT"
            ],
            "authors": [
                {
                    "name": "Márk Sági-Kazár",
                    "email": "mark.sagikazar@gmail.com"
                }
            ],
            "description": "HTTP Message related tools",
            "homepage": "http://php-http.org",
            "keywords": [
                "http",
                "message",
                "psr-7"
            ],
            "time": "2016-03-29 20:44:24"
        },
        {
            "name": "php-http/message-factory",
            "version": "v1.0.2",
            "source": {
                "type": "git",
                "url": "https://github.com/php-http/message-factory.git",
                "reference": "a478cb11f66a6ac48d8954216cfed9aa06a501a1"
            },
            "dist": {
                "type": "zip",
                "url": "https://api.github.com/repos/php-http/message-factory/zipball/a478cb11f66a6ac48d8954216cfed9aa06a501a1",
                "reference": "a478cb11f66a6ac48d8954216cfed9aa06a501a1",
                "shasum": ""
            },
            "require": {
                "php": ">=5.4",
                "psr/http-message": "^1.0"
            },
            "type": "library",
            "extra": {
                "branch-alias": {
                    "dev-master": "1.0-dev"
                }
            },
            "autoload": {
                "psr-4": {
                    "Http\\Message\\": "src/"
                }
            },
            "notification-url": "https://packagist.org/downloads/",
            "license": [
                "MIT"
            ],
            "authors": [
                {
                    "name": "Márk Sági-Kazár",
                    "email": "mark.sagikazar@gmail.com"
                }
            ],
            "description": "Factory interfaces for PSR-7 HTTP Message",
            "homepage": "http://php-http.org",
            "keywords": [
                "factory",
                "http",
                "message",
                "stream",
                "uri"
            ],
            "time": "2015-12-19 14:08:53"
        },
        {
            "name": "phpunit/php-code-coverage",
            "version": "2.2.4",
            "source": {
                "type": "git",
                "url": "https://github.com/sebastianbergmann/php-code-coverage.git",
                "reference": "eabf68b476ac7d0f73793aada060f1c1a9bf8979"
            },
            "dist": {
                "type": "zip",
                "url": "https://api.github.com/repos/sebastianbergmann/php-code-coverage/zipball/eabf68b476ac7d0f73793aada060f1c1a9bf8979",
                "reference": "eabf68b476ac7d0f73793aada060f1c1a9bf8979",
                "shasum": ""
            },
            "require": {
                "php": ">=5.3.3",
                "phpunit/php-file-iterator": "~1.3",
                "phpunit/php-text-template": "~1.2",
                "phpunit/php-token-stream": "~1.3",
                "sebastian/environment": "^1.3.2",
                "sebastian/version": "~1.0"
            },
            "require-dev": {
                "ext-xdebug": ">=2.1.4",
                "phpunit/phpunit": "~4"
            },
            "suggest": {
                "ext-dom": "*",
                "ext-xdebug": ">=2.2.1",
                "ext-xmlwriter": "*"
            },
            "type": "library",
            "extra": {
                "branch-alias": {
                    "dev-master": "2.2.x-dev"
                }
            },
            "autoload": {
                "classmap": [
                    "src/"
                ]
            },
            "notification-url": "https://packagist.org/downloads/",
            "license": [
                "BSD-3-Clause"
            ],
            "authors": [
                {
                    "name": "Sebastian Bergmann",
                    "email": "sb@sebastian-bergmann.de",
                    "role": "lead"
                }
            ],
            "description": "Library that provides collection, processing, and rendering functionality for PHP code coverage information.",
            "homepage": "https://github.com/sebastianbergmann/php-code-coverage",
            "keywords": [
                "coverage",
                "testing",
                "xunit"
            ],
            "time": "2015-10-06 15:47:00"
        },
        {
            "name": "phpunit/php-file-iterator",
            "version": "1.3.4",
            "source": {
                "type": "git",
                "url": "https://github.com/sebastianbergmann/php-file-iterator.git",
                "reference": "acd690379117b042d1c8af1fafd61bde001bf6bb"
            },
            "dist": {
                "type": "zip",
                "url": "https://api.github.com/repos/sebastianbergmann/php-file-iterator/zipball/acd690379117b042d1c8af1fafd61bde001bf6bb",
                "reference": "acd690379117b042d1c8af1fafd61bde001bf6bb",
                "shasum": ""
            },
            "require": {
                "php": ">=5.3.3"
            },
            "type": "library",
            "autoload": {
                "classmap": [
                    "File/"
                ]
            },
            "notification-url": "https://packagist.org/downloads/",
            "include-path": [
                ""
            ],
            "license": [
                "BSD-3-Clause"
            ],
            "authors": [
                {
                    "name": "Sebastian Bergmann",
                    "email": "sb@sebastian-bergmann.de",
                    "role": "lead"
                }
            ],
            "description": "FilterIterator implementation that filters files based on a list of suffixes.",
            "homepage": "https://github.com/sebastianbergmann/php-file-iterator/",
            "keywords": [
                "filesystem",
                "iterator"
            ],
            "time": "2013-10-10 15:34:57"
        },
        {
            "name": "phpunit/php-text-template",
            "version": "1.2.1",
            "source": {
                "type": "git",
                "url": "https://github.com/sebastianbergmann/php-text-template.git",
                "reference": "31f8b717e51d9a2afca6c9f046f5d69fc27c8686"
            },
            "dist": {
                "type": "zip",
                "url": "https://api.github.com/repos/sebastianbergmann/php-text-template/zipball/31f8b717e51d9a2afca6c9f046f5d69fc27c8686",
                "reference": "31f8b717e51d9a2afca6c9f046f5d69fc27c8686",
                "shasum": ""
            },
            "require": {
                "php": ">=5.3.3"
            },
            "type": "library",
            "autoload": {
                "classmap": [
                    "src/"
                ]
            },
            "notification-url": "https://packagist.org/downloads/",
            "license": [
                "BSD-3-Clause"
            ],
            "authors": [
                {
                    "name": "Sebastian Bergmann",
                    "email": "sebastian@phpunit.de",
                    "role": "lead"
                }
            ],
            "description": "Simple template engine.",
            "homepage": "https://github.com/sebastianbergmann/php-text-template/",
            "keywords": [
                "template"
            ],
            "time": "2015-06-21 13:50:34"
        },
        {
            "name": "phpunit/php-timer",
            "version": "1.0.8",
            "source": {
                "type": "git",
                "url": "https://github.com/sebastianbergmann/php-timer.git",
                "reference": "38e9124049cf1a164f1e4537caf19c99bf1eb260"
            },
            "dist": {
                "type": "zip",
                "url": "https://api.github.com/repos/sebastianbergmann/php-timer/zipball/38e9124049cf1a164f1e4537caf19c99bf1eb260",
                "reference": "38e9124049cf1a164f1e4537caf19c99bf1eb260",
                "shasum": ""
            },
            "require": {
                "php": ">=5.3.3"
            },
            "require-dev": {
                "phpunit/phpunit": "~4|~5"
            },
            "type": "library",
            "autoload": {
                "classmap": [
                    "src/"
                ]
            },
            "notification-url": "https://packagist.org/downloads/",
            "license": [
                "BSD-3-Clause"
            ],
            "authors": [
                {
                    "name": "Sebastian Bergmann",
                    "email": "sb@sebastian-bergmann.de",
                    "role": "lead"
                }
            ],
            "description": "Utility class for timing",
            "homepage": "https://github.com/sebastianbergmann/php-timer/",
            "keywords": [
                "timer"
            ],
            "time": "2016-05-12 18:03:57"
        },
        {
            "name": "phpunit/php-token-stream",
            "version": "1.4.8",
            "source": {
                "type": "git",
                "url": "https://github.com/sebastianbergmann/php-token-stream.git",
                "reference": "3144ae21711fb6cac0b1ab4cbe63b75ce3d4e8da"
            },
            "dist": {
                "type": "zip",
                "url": "https://api.github.com/repos/sebastianbergmann/php-token-stream/zipball/3144ae21711fb6cac0b1ab4cbe63b75ce3d4e8da",
                "reference": "3144ae21711fb6cac0b1ab4cbe63b75ce3d4e8da",
                "shasum": ""
            },
            "require": {
                "ext-tokenizer": "*",
                "php": ">=5.3.3"
            },
            "require-dev": {
                "phpunit/phpunit": "~4.2"
            },
            "type": "library",
            "extra": {
                "branch-alias": {
                    "dev-master": "1.4-dev"
                }
            },
            "autoload": {
                "classmap": [
                    "src/"
                ]
            },
            "notification-url": "https://packagist.org/downloads/",
            "license": [
                "BSD-3-Clause"
            ],
            "authors": [
                {
                    "name": "Sebastian Bergmann",
                    "email": "sebastian@phpunit.de"
                }
            ],
            "description": "Wrapper around PHP's tokenizer extension.",
            "homepage": "https://github.com/sebastianbergmann/php-token-stream/",
            "keywords": [
                "tokenizer"
            ],
            "time": "2015-09-15 10:49:45"
        },
        {
            "name": "phpunit/phpunit",
            "version": "4.3.5",
            "source": {
                "type": "git",
                "url": "https://github.com/sebastianbergmann/phpunit.git",
                "reference": "2dab9d593997db4abcf58d0daf798eb4e9cecfe1"
            },
            "dist": {
                "type": "zip",
                "url": "https://api.github.com/repos/sebastianbergmann/phpunit/zipball/2dab9d593997db4abcf58d0daf798eb4e9cecfe1",
                "reference": "2dab9d593997db4abcf58d0daf798eb4e9cecfe1",
                "shasum": ""
            },
            "require": {
                "ext-dom": "*",
                "ext-json": "*",
                "ext-pcre": "*",
                "ext-reflection": "*",
                "ext-spl": "*",
                "php": ">=5.3.3",
                "phpunit/php-code-coverage": "~2.0",
                "phpunit/php-file-iterator": "~1.3.2",
                "phpunit/php-text-template": "~1.2",
                "phpunit/php-timer": "~1.0.2",
                "phpunit/phpunit-mock-objects": "~2.3",
                "sebastian/comparator": "~1.0",
                "sebastian/diff": "~1.1",
                "sebastian/environment": "~1.0",
                "sebastian/exporter": "~1.0",
                "sebastian/version": "~1.0",
                "symfony/yaml": "~2.0"
            },
            "suggest": {
                "phpunit/php-invoker": "~1.1"
            },
            "bin": [
                "phpunit"
            ],
            "type": "library",
            "extra": {
                "branch-alias": {
                    "dev-master": "4.3.x-dev"
                }
            },
            "autoload": {
                "classmap": [
                    "src/"
                ]
            },
            "notification-url": "https://packagist.org/downloads/",
            "include-path": [
                "",
                "../../symfony/yaml/"
            ],
            "license": [
                "BSD-3-Clause"
            ],
            "authors": [
                {
                    "name": "Sebastian Bergmann",
                    "email": "sebastian@phpunit.de",
                    "role": "lead"
                }
            ],
            "description": "The PHP Unit Testing framework.",
            "homepage": "http://www.phpunit.de/",
            "keywords": [
                "phpunit",
                "testing",
                "xunit"
            ],
            "time": "2014-11-11 10:11:09"
        },
        {
            "name": "phpunit/phpunit-mock-objects",
            "version": "2.3.8",
            "source": {
                "type": "git",
                "url": "https://github.com/sebastianbergmann/phpunit-mock-objects.git",
                "reference": "ac8e7a3db35738d56ee9a76e78a4e03d97628983"
            },
            "dist": {
                "type": "zip",
                "url": "https://api.github.com/repos/sebastianbergmann/phpunit-mock-objects/zipball/ac8e7a3db35738d56ee9a76e78a4e03d97628983",
                "reference": "ac8e7a3db35738d56ee9a76e78a4e03d97628983",
                "shasum": ""
            },
            "require": {
                "doctrine/instantiator": "^1.0.2",
                "php": ">=5.3.3",
                "phpunit/php-text-template": "~1.2",
                "sebastian/exporter": "~1.2"
            },
            "require-dev": {
                "phpunit/phpunit": "~4.4"
            },
            "suggest": {
                "ext-soap": "*"
            },
            "type": "library",
            "extra": {
                "branch-alias": {
                    "dev-master": "2.3.x-dev"
                }
            },
            "autoload": {
                "classmap": [
                    "src/"
                ]
            },
            "notification-url": "https://packagist.org/downloads/",
            "license": [
                "BSD-3-Clause"
            ],
            "authors": [
                {
                    "name": "Sebastian Bergmann",
                    "email": "sb@sebastian-bergmann.de",
                    "role": "lead"
                }
            ],
            "description": "Mock Object library for PHPUnit",
            "homepage": "https://github.com/sebastianbergmann/phpunit-mock-objects/",
            "keywords": [
                "mock",
                "xunit"
            ],
            "time": "2015-10-02 06:51:40"
        },
        {
            "name": "sebastian/comparator",
            "version": "1.2.0",
            "source": {
                "type": "git",
                "url": "https://github.com/sebastianbergmann/comparator.git",
                "reference": "937efb279bd37a375bcadf584dec0726f84dbf22"
            },
            "dist": {
                "type": "zip",
                "url": "https://api.github.com/repos/sebastianbergmann/comparator/zipball/937efb279bd37a375bcadf584dec0726f84dbf22",
                "reference": "937efb279bd37a375bcadf584dec0726f84dbf22",
                "shasum": ""
            },
            "require": {
                "php": ">=5.3.3",
                "sebastian/diff": "~1.2",
                "sebastian/exporter": "~1.2"
            },
            "require-dev": {
                "phpunit/phpunit": "~4.4"
            },
            "type": "library",
            "extra": {
                "branch-alias": {
                    "dev-master": "1.2.x-dev"
                }
            },
            "autoload": {
                "classmap": [
                    "src/"
                ]
            },
            "notification-url": "https://packagist.org/downloads/",
            "license": [
                "BSD-3-Clause"
            ],
            "authors": [
                {
                    "name": "Jeff Welch",
                    "email": "whatthejeff@gmail.com"
                },
                {
                    "name": "Volker Dusch",
                    "email": "github@wallbash.com"
                },
                {
                    "name": "Bernhard Schussek",
                    "email": "bschussek@2bepublished.at"
                },
                {
                    "name": "Sebastian Bergmann",
                    "email": "sebastian@phpunit.de"
=======
                    "name": "Christian Lück",
                    "email": "christian@lueck.tv"
>>>>>>> 87552cc2
                }
            ],
            "description": "A simple and modern approach to stream filtering in PHP",
            "homepage": "https://github.com/clue/php-stream-filter",
            "keywords": [
                "bucket brigade",
                "callback",
                "filter",
                "php_user_filter",
                "stream",
                "stream_filter_append",
                "stream_filter_register"
            ],
            "time": "2015-11-08 23:41:30"
        },
        {
            "name": "fabpot/php-cs-fixer",
            "version": "v1.11.4",
            "source": {
                "type": "git",
                "url": "https://github.com/FriendsOfPHP/PHP-CS-Fixer.git",
                "reference": "eeb280e909834603ffe03524dbe0066e77c83084"
            },
            "dist": {
                "type": "zip",
                "url": "https://api.github.com/repos/FriendsOfPHP/PHP-CS-Fixer/zipball/eeb280e909834603ffe03524dbe0066e77c83084",
                "reference": "eeb280e909834603ffe03524dbe0066e77c83084",
                "shasum": ""
            },
            "require": {
                "ext-tokenizer": "*",
                "php": ">=5.3.6",
                "sebastian/diff": "~1.1",
                "symfony/console": "~2.3|~3.0",
                "symfony/event-dispatcher": "~2.1|~3.0",
                "symfony/filesystem": "~2.1|~3.0",
                "symfony/finder": "~2.1|~3.0",
                "symfony/process": "~2.3|~3.0",
                "symfony/stopwatch": "~2.5|~3.0"
            },
            "require-dev": {
                "satooshi/php-coveralls": "0.7.*@dev"
            },
            "bin": [
                "php-cs-fixer"
            ],
            "type": "application",
            "autoload": {
                "psr-4": {
                    "Symfony\\CS\\": "Symfony/CS/"
                }
            },
            "notification-url": "https://packagist.org/downloads/",
            "license": [
                "MIT"
            ],
            "authors": [
                {
                    "name": "Dariusz Rumiński",
                    "email": "dariusz.ruminski@gmail.com"
                },
                {
                    "name": "Fabien Potencier",
                    "email": "fabien@symfony.com"
                }
            ],
            "description": "A tool to automatically fix PHP code style",
            "abandoned": "friendsofphp/php-cs-fixer",
            "time": "2016-06-07 07:51:27"
        },
        {
<<<<<<< HEAD
            "name": "sebastian/environment",
            "version": "1.3.7",
            "source": {
                "type": "git",
                "url": "https://github.com/sebastianbergmann/environment.git",
                "reference": "4e8f0da10ac5802913afc151413bc8c53b6c2716"
            },
            "dist": {
                "type": "zip",
                "url": "https://api.github.com/repos/sebastianbergmann/environment/zipball/4e8f0da10ac5802913afc151413bc8c53b6c2716",
                "reference": "4e8f0da10ac5802913afc151413bc8c53b6c2716",
=======
            "name": "hamcrest/hamcrest-php",
            "version": "v1.2.2",
            "source": {
                "type": "git",
                "url": "https://github.com/hamcrest/hamcrest-php.git",
                "reference": "b37020aa976fa52d3de9aa904aa2522dc518f79c"
            },
            "dist": {
                "type": "zip",
                "url": "https://api.github.com/repos/hamcrest/hamcrest-php/zipball/b37020aa976fa52d3de9aa904aa2522dc518f79c",
                "reference": "b37020aa976fa52d3de9aa904aa2522dc518f79c",
>>>>>>> 87552cc2
                "shasum": ""
            },
            "require": {
                "php": ">=5.3.2"
            },
            "replace": {
                "cordoval/hamcrest-php": "*",
                "davedevelopment/hamcrest-php": "*",
                "kodova/hamcrest-php": "*"
            },
            "require-dev": {
                "phpunit/php-file-iterator": "1.3.3",
                "satooshi/php-coveralls": "dev-master"
            },
            "type": "library",
            "autoload": {
                "classmap": [
                    "hamcrest"
                ],
                "files": [
                    "hamcrest/Hamcrest.php"
                ]
            },
            "notification-url": "https://packagist.org/downloads/",
            "license": [
                "BSD"
            ],
            "description": "This is the PHP port of Hamcrest Matchers",
            "keywords": [
                "test"
            ],
<<<<<<< HEAD
            "time": "2016-05-17 03:18:57"
=======
            "time": "2015-05-11 14:41:42"
>>>>>>> 87552cc2
        },
        {
            "name": "mockery/mockery",
            "version": "0.9.5",
            "source": {
                "type": "git",
                "url": "https://github.com/padraic/mockery.git",
                "reference": "4db079511a283e5aba1b3c2fb19037c645e70fc2"
            },
            "dist": {
                "type": "zip",
                "url": "https://api.github.com/repos/padraic/mockery/zipball/4db079511a283e5aba1b3c2fb19037c645e70fc2",
                "reference": "4db079511a283e5aba1b3c2fb19037c645e70fc2",
                "shasum": ""
            },
            "require": {
                "hamcrest/hamcrest-php": "~1.1",
                "lib-pcre": ">=7.0",
                "php": ">=5.3.2"
            },
            "require-dev": {
                "phpunit/phpunit": "~4.0"
            },
            "type": "library",
            "extra": {
                "branch-alias": {
                    "dev-master": "0.9.x-dev"
                }
            },
            "autoload": {
                "psr-0": {
                    "Mockery": "library/"
                }
            },
            "notification-url": "https://packagist.org/downloads/",
            "license": [
                "BSD-3-Clause"
            ],
            "authors": [
                {
                    "name": "Pádraic Brady",
                    "email": "padraic.brady@gmail.com",
                    "homepage": "http://blog.astrumfutura.com"
                },
                {
                    "name": "Dave Marshall",
                    "email": "dave.marshall@atstsolutions.co.uk",
                    "homepage": "http://davedevelopment.co.uk"
                }
            ],
            "description": "Mockery is a simple yet flexible PHP mock object framework for use in unit testing with PHPUnit, PHPSpec or any other testing framework. Its core goal is to offer a test double framework with a succinct API capable of clearly defining all possible object operations and interactions using a human readable Domain Specific Language (DSL). Designed as a drop in alternative to PHPUnit's phpunit-mock-objects library, Mockery is easy to integrate with PHPUnit and can operate alongside phpunit-mock-objects without the World ending.",
            "homepage": "http://github.com/padraic/mockery",
            "keywords": [
                "BDD",
                "TDD",
                "library",
                "mock",
                "mock objects",
                "mockery",
                "stub",
                "test",
                "test double",
                "testing"
            ],
            "time": "2016-05-22 21:52:33"
        },
        {
            "name": "php-http/message",
            "version": "v1.2.0",
            "source": {
                "type": "git",
                "url": "https://github.com/php-http/message.git",
                "reference": "c8fadec9533f5e34a8a730a947fa76363f3aa620"
            },
            "dist": {
                "type": "zip",
                "url": "https://api.github.com/repos/php-http/message/zipball/c8fadec9533f5e34a8a730a947fa76363f3aa620",
                "reference": "c8fadec9533f5e34a8a730a947fa76363f3aa620",
                "shasum": ""
            },
            "require": {
                "clue/stream-filter": "^1.3",
                "php": ">=5.4",
                "php-http/message-factory": "^1.0.2",
                "psr/http-message": "^1.0"
            },
            "require-dev": {
                "coduo/phpspec-data-provider-extension": "^1.0",
                "ext-zlib": "*",
                "guzzlehttp/psr7": "^1.0",
                "henrikbjorn/phpspec-code-coverage": "^1.0",
                "phpspec/phpspec": "^2.4",
                "zendframework/zend-diactoros": "^1.0"
            },
            "suggest": {
                "ext-zlib": "Used with compressor/decompressor streams",
                "guzzlehttp/psr7": "Used with Guzzle PSR-7 Factories",
                "zendframework/zend-diactoros": "Used with Diactoros Factories"
            },
            "type": "library",
            "extra": {
                "branch-alias": {
                    "dev-master": "1.3-dev"
                }
            },
            "autoload": {
                "psr-4": {
                    "Http\\Message\\": "src/"
                },
                "files": [
                    "src/filters.php"
                ]
            },
            "notification-url": "https://packagist.org/downloads/",
            "license": [
                "MIT"
            ],
            "authors": [
                {
                    "name": "Márk Sági-Kazár",
                    "email": "mark.sagikazar@gmail.com"
                }
            ],
            "description": "HTTP Message related tools",
            "homepage": "http://php-http.org",
            "keywords": [
                "http",
                "message",
                "psr-7"
            ],
            "time": "2016-03-29 20:44:24"
        },
        {
            "name": "php-http/message-factory",
            "version": "v1.0.2",
            "source": {
                "type": "git",
                "url": "https://github.com/php-http/message-factory.git",
                "reference": "a478cb11f66a6ac48d8954216cfed9aa06a501a1"
            },
            "dist": {
                "type": "zip",
                "url": "https://api.github.com/repos/php-http/message-factory/zipball/a478cb11f66a6ac48d8954216cfed9aa06a501a1",
                "reference": "a478cb11f66a6ac48d8954216cfed9aa06a501a1",
                "shasum": ""
            },
            "require": {
                "php": ">=5.4",
                "psr/http-message": "^1.0"
            },
            "type": "library",
            "extra": {
                "branch-alias": {
                    "dev-master": "1.0-dev"
                }
            },
            "autoload": {
                "psr-4": {
                    "Http\\Message\\": "src/"
                }
            },
            "notification-url": "https://packagist.org/downloads/",
            "license": [
                "MIT"
            ],
            "authors": [
                {
                    "name": "Márk Sági-Kazár",
                    "email": "mark.sagikazar@gmail.com"
                }
            ],
            "description": "Factory interfaces for PSR-7 HTTP Message",
            "homepage": "http://php-http.org",
            "keywords": [
                "factory",
                "http",
                "message",
                "stream",
                "uri"
            ],
            "time": "2015-12-19 14:08:53"
        },
        {
<<<<<<< HEAD
=======
            "name": "sebastian/diff",
            "version": "1.4.1",
            "source": {
                "type": "git",
                "url": "https://github.com/sebastianbergmann/diff.git",
                "reference": "13edfd8706462032c2f52b4b862974dd46b71c9e"
            },
            "dist": {
                "type": "zip",
                "url": "https://api.github.com/repos/sebastianbergmann/diff/zipball/13edfd8706462032c2f52b4b862974dd46b71c9e",
                "reference": "13edfd8706462032c2f52b4b862974dd46b71c9e",
                "shasum": ""
            },
            "require": {
                "php": ">=5.3.3"
            },
            "require-dev": {
                "phpunit/phpunit": "~4.8"
            },
            "type": "library",
            "extra": {
                "branch-alias": {
                    "dev-master": "1.4-dev"
                }
            },
            "autoload": {
                "classmap": [
                    "src/"
                ]
            },
            "notification-url": "https://packagist.org/downloads/",
            "license": [
                "BSD-3-Clause"
            ],
            "authors": [
                {
                    "name": "Kore Nordmann",
                    "email": "mail@kore-nordmann.de"
                },
                {
                    "name": "Sebastian Bergmann",
                    "email": "sebastian@phpunit.de"
                }
            ],
            "description": "Diff implementation",
            "homepage": "https://github.com/sebastianbergmann/diff",
            "keywords": [
                "diff"
            ],
            "time": "2015-12-08 07:14:41"
        },
        {
>>>>>>> 87552cc2
            "name": "symfony/console",
            "version": "v3.1.0",
            "source": {
                "type": "git",
                "url": "https://github.com/symfony/console.git",
                "reference": "f62db5b8afec27073a4609b8c84b1f9936652259"
            },
            "dist": {
                "type": "zip",
                "url": "https://api.github.com/repos/symfony/console/zipball/f62db5b8afec27073a4609b8c84b1f9936652259",
                "reference": "f62db5b8afec27073a4609b8c84b1f9936652259",
                "shasum": ""
            },
            "require": {
                "php": ">=5.5.9",
                "symfony/polyfill-mbstring": "~1.0"
            },
            "require-dev": {
                "psr/log": "~1.0",
                "symfony/event-dispatcher": "~2.8|~3.0",
                "symfony/process": "~2.8|~3.0"
            },
            "suggest": {
                "psr/log": "For using the console logger",
                "symfony/event-dispatcher": "",
                "symfony/process": ""
            },
            "type": "library",
            "extra": {
                "branch-alias": {
                    "dev-master": "3.1-dev"
                }
            },
            "autoload": {
                "psr-4": {
                    "Symfony\\Component\\Console\\": ""
                },
                "exclude-from-classmap": [
                    "/Tests/"
                ]
            },
            "notification-url": "https://packagist.org/downloads/",
            "license": [
                "MIT"
            ],
            "authors": [
                {
                    "name": "Fabien Potencier",
                    "email": "fabien@symfony.com"
                },
                {
                    "name": "Symfony Community",
                    "homepage": "https://symfony.com/contributors"
                }
            ],
            "description": "Symfony Console Component",
            "homepage": "https://symfony.com",
            "time": "2016-05-30 06:58:39"
        },
        {
            "name": "symfony/event-dispatcher",
            "version": "v3.1.0",
            "source": {
                "type": "git",
                "url": "https://github.com/symfony/event-dispatcher.git",
                "reference": "0343b2cedd0edb26cdc791212a8eb645c406018b"
            },
            "dist": {
                "type": "zip",
                "url": "https://api.github.com/repos/symfony/event-dispatcher/zipball/0343b2cedd0edb26cdc791212a8eb645c406018b",
                "reference": "0343b2cedd0edb26cdc791212a8eb645c406018b",
                "shasum": ""
            },
            "require": {
                "php": ">=5.5.9"
            },
            "require-dev": {
                "psr/log": "~1.0",
                "symfony/config": "~2.8|~3.0",
                "symfony/dependency-injection": "~2.8|~3.0",
                "symfony/expression-language": "~2.8|~3.0",
                "symfony/stopwatch": "~2.8|~3.0"
            },
            "suggest": {
                "symfony/dependency-injection": "",
                "symfony/http-kernel": ""
            },
            "type": "library",
            "extra": {
                "branch-alias": {
                    "dev-master": "3.1-dev"
                }
            },
            "autoload": {
                "psr-4": {
                    "Symfony\\Component\\EventDispatcher\\": ""
                },
                "exclude-from-classmap": [
                    "/Tests/"
                ]
            },
            "notification-url": "https://packagist.org/downloads/",
            "license": [
                "MIT"
            ],
            "authors": [
                {
                    "name": "Fabien Potencier",
                    "email": "fabien@symfony.com"
                },
                {
                    "name": "Symfony Community",
                    "homepage": "https://symfony.com/contributors"
                }
            ],
            "description": "Symfony EventDispatcher Component",
            "homepage": "https://symfony.com",
            "time": "2016-04-12 18:27:47"
        },
        {
            "name": "symfony/filesystem",
            "version": "v3.1.0",
            "source": {
                "type": "git",
                "url": "https://github.com/symfony/filesystem.git",
                "reference": "5751e80d6f94b7c018f338a4a7be0b700d6f3058"
            },
            "dist": {
                "type": "zip",
                "url": "https://api.github.com/repos/symfony/filesystem/zipball/5751e80d6f94b7c018f338a4a7be0b700d6f3058",
                "reference": "5751e80d6f94b7c018f338a4a7be0b700d6f3058",
                "shasum": ""
            },
            "require": {
                "php": ">=5.5.9"
            },
            "type": "library",
            "extra": {
                "branch-alias": {
                    "dev-master": "3.1-dev"
                }
            },
            "autoload": {
                "psr-4": {
                    "Symfony\\Component\\Filesystem\\": ""
                },
                "exclude-from-classmap": [
                    "/Tests/"
                ]
            },
            "notification-url": "https://packagist.org/downloads/",
            "license": [
                "MIT"
            ],
            "authors": [
                {
                    "name": "Fabien Potencier",
                    "email": "fabien@symfony.com"
                },
                {
                    "name": "Symfony Community",
                    "homepage": "https://symfony.com/contributors"
                }
            ],
            "description": "Symfony Filesystem Component",
            "homepage": "https://symfony.com",
            "time": "2016-04-12 18:27:47"
        },
        {
            "name": "symfony/finder",
            "version": "v3.1.0",
            "source": {
                "type": "git",
                "url": "https://github.com/symfony/finder.git",
                "reference": "40d17ed287bf51a2f884c4619ce8ff2a1c5cd219"
            },
            "dist": {
                "type": "zip",
                "url": "https://api.github.com/repos/symfony/finder/zipball/40d17ed287bf51a2f884c4619ce8ff2a1c5cd219",
                "reference": "40d17ed287bf51a2f884c4619ce8ff2a1c5cd219",
                "shasum": ""
            },
            "require": {
                "php": ">=5.5.9"
            },
            "type": "library",
            "extra": {
                "branch-alias": {
                    "dev-master": "3.1-dev"
                }
            },
            "autoload": {
                "psr-4": {
                    "Symfony\\Component\\Finder\\": ""
                },
                "exclude-from-classmap": [
                    "/Tests/"
                ]
            },
            "notification-url": "https://packagist.org/downloads/",
            "license": [
                "MIT"
            ],
            "authors": [
                {
                    "name": "Fabien Potencier",
                    "email": "fabien@symfony.com"
                },
                {
                    "name": "Symfony Community",
                    "homepage": "https://symfony.com/contributors"
                }
            ],
            "description": "Symfony Finder Component",
            "homepage": "https://symfony.com",
            "time": "2016-05-13 18:06:41"
        },
        {
            "name": "symfony/polyfill-mbstring",
            "version": "v1.2.0",
            "source": {
                "type": "git",
                "url": "https://github.com/symfony/polyfill-mbstring.git",
                "reference": "dff51f72b0706335131b00a7f49606168c582594"
            },
            "dist": {
                "type": "zip",
                "url": "https://api.github.com/repos/symfony/polyfill-mbstring/zipball/dff51f72b0706335131b00a7f49606168c582594",
                "reference": "dff51f72b0706335131b00a7f49606168c582594",
                "shasum": ""
            },
            "require": {
                "php": ">=5.3.3"
            },
            "suggest": {
                "ext-mbstring": "For best performance"
            },
            "type": "library",
            "extra": {
                "branch-alias": {
                    "dev-master": "1.2-dev"
                }
            },
            "autoload": {
                "psr-4": {
                    "Symfony\\Polyfill\\Mbstring\\": ""
                },
                "files": [
                    "bootstrap.php"
                ]
            },
            "notification-url": "https://packagist.org/downloads/",
            "license": [
                "MIT"
            ],
            "authors": [
                {
                    "name": "Nicolas Grekas",
                    "email": "p@tchwork.com"
                },
                {
                    "name": "Symfony Community",
                    "homepage": "https://symfony.com/contributors"
                }
            ],
            "description": "Symfony polyfill for the Mbstring extension",
            "homepage": "https://symfony.com",
            "keywords": [
                "compatibility",
                "mbstring",
                "polyfill",
                "portable",
                "shim"
            ],
            "time": "2016-05-18 14:26:46"
        },
        {
            "name": "symfony/process",
            "version": "v3.1.0",
            "source": {
                "type": "git",
                "url": "https://github.com/symfony/process.git",
                "reference": "1574f3451b40fa9bbae518ef71d19a56f409cac0"
            },
            "dist": {
                "type": "zip",
                "url": "https://api.github.com/repos/symfony/process/zipball/1574f3451b40fa9bbae518ef71d19a56f409cac0",
                "reference": "1574f3451b40fa9bbae518ef71d19a56f409cac0",
                "shasum": ""
            },
            "require": {
                "php": ">=5.5.9"
            },
            "type": "library",
            "extra": {
                "branch-alias": {
                    "dev-master": "3.1-dev"
                }
            },
            "autoload": {
                "psr-4": {
                    "Symfony\\Component\\Process\\": ""
                },
                "exclude-from-classmap": [
                    "/Tests/"
                ]
            },
            "notification-url": "https://packagist.org/downloads/",
            "license": [
                "MIT"
            ],
            "authors": [
                {
                    "name": "Fabien Potencier",
                    "email": "fabien@symfony.com"
                },
                {
                    "name": "Symfony Community",
                    "homepage": "https://symfony.com/contributors"
                }
            ],
            "description": "Symfony Process Component",
            "homepage": "https://symfony.com",
            "time": "2016-04-12 19:11:33"
        },
        {
            "name": "symfony/stopwatch",
            "version": "v3.1.0",
            "source": {
                "type": "git",
                "url": "https://github.com/symfony/stopwatch.git",
                "reference": "4670f122fa32a4900003a6802f6b8575f3f0b17e"
            },
            "dist": {
                "type": "zip",
                "url": "https://api.github.com/repos/symfony/stopwatch/zipball/4670f122fa32a4900003a6802f6b8575f3f0b17e",
                "reference": "4670f122fa32a4900003a6802f6b8575f3f0b17e",
                "shasum": ""
            },
            "require": {
                "php": ">=5.5.9"
            },
            "type": "library",
            "extra": {
                "branch-alias": {
                    "dev-master": "3.1-dev"
                }
            },
            "autoload": {
                "psr-4": {
                    "Symfony\\Component\\Stopwatch\\": ""
                },
                "exclude-from-classmap": [
                    "/Tests/"
                ]
            },
            "notification-url": "https://packagist.org/downloads/",
            "license": [
                "MIT"
            ],
            "authors": [
                {
                    "name": "Fabien Potencier",
                    "email": "fabien@symfony.com"
                },
                {
                    "name": "Symfony Community",
                    "homepage": "https://symfony.com/contributors"
                }
            ],
            "description": "Symfony Stopwatch Component",
            "homepage": "https://symfony.com",
            "time": "2016-03-04 07:56:56"
<<<<<<< HEAD
        },
        {
            "name": "symfony/yaml",
            "version": "v2.8.7",
            "source": {
                "type": "git",
                "url": "https://github.com/symfony/yaml.git",
                "reference": "815fabf3f48c7d1df345a69d1ad1a88f59757b34"
            },
            "dist": {
                "type": "zip",
                "url": "https://api.github.com/repos/symfony/yaml/zipball/815fabf3f48c7d1df345a69d1ad1a88f59757b34",
                "reference": "815fabf3f48c7d1df345a69d1ad1a88f59757b34",
                "shasum": ""
            },
            "require": {
                "php": ">=5.3.9"
            },
            "type": "library",
            "extra": {
                "branch-alias": {
                    "dev-master": "2.8-dev"
                }
            },
            "autoload": {
                "psr-4": {
                    "Symfony\\Component\\Yaml\\": ""
                },
                "exclude-from-classmap": [
                    "/Tests/"
                ]
            },
            "notification-url": "https://packagist.org/downloads/",
            "license": [
                "MIT"
            ],
            "authors": [
                {
                    "name": "Fabien Potencier",
                    "email": "fabien@symfony.com"
                },
                {
                    "name": "Symfony Community",
                    "homepage": "https://symfony.com/contributors"
                }
            ],
            "description": "Symfony Yaml Component",
            "homepage": "https://symfony.com",
            "time": "2016-06-06 11:11:27"
=======
>>>>>>> 87552cc2
        }
    ],
    "aliases": [],
    "minimum-stability": "stable",
    "stability-flags": [],
    "prefer-stable": false,
    "prefer-lowest": false,
    "platform": {
        "php": ">=5.5.0"
    },
    "platform-dev": []
}<|MERGE_RESOLUTION|>--- conflicted
+++ resolved
@@ -4,33 +4,6 @@
         "Read more about it at https://getcomposer.org/doc/01-basic-usage.md#composer-lock-the-lock-file",
         "This file is @generated automatically"
     ],
-<<<<<<< HEAD
-    "hash": "a20653dbdc9cb61db488224520f62aaa",
-    "content-hash": "1023d8370cc9af702c5e2d68fd21ca8d",
-    "packages": [
-        {
-            "name": "guzzlehttp/guzzle",
-            "version": "5.3.0",
-            "source": {
-                "type": "git",
-                "url": "https://github.com/guzzle/guzzle.git",
-                "reference": "f3c8c22471cb55475105c14769644a49c3262b93"
-            },
-            "dist": {
-                "type": "zip",
-                "url": "https://api.github.com/repos/guzzle/guzzle/zipball/f3c8c22471cb55475105c14769644a49c3262b93",
-                "reference": "f3c8c22471cb55475105c14769644a49c3262b93",
-                "shasum": ""
-            },
-            "require": {
-                "guzzlehttp/ringphp": "^1.1",
-                "php": ">=5.4.0"
-            },
-            "require-dev": {
-                "ext-curl": "*",
-                "phpunit/phpunit": "^4.0",
-                "psr/log": "^1.0"
-=======
     "hash": "7b514c4fd3556635eab6298f14e03c47",
     "content-hash": "2a019c7c9fe0fa211dd763cb9c1bcd62",
     "packages": [
@@ -57,16 +30,11 @@
                 "ext-curl": "*",
                 "phpunit/phpunit": "~4.0",
                 "psr/log": "~1.0"
->>>>>>> 87552cc2
-            },
-            "type": "library",
-            "extra": {
-                "branch-alias": {
-<<<<<<< HEAD
-                    "dev-master": "5.0-dev"
-=======
+            },
+            "type": "library",
+            "extra": {
+                "branch-alias": {
                     "dev-master": "6.2-dev"
->>>>>>> 87552cc2
                 }
             },
             "autoload": {
@@ -88,11 +56,7 @@
                     "homepage": "https://github.com/mtdowling"
                 }
             ],
-<<<<<<< HEAD
-            "description": "Guzzle is a PHP HTTP client library and framework for building RESTful web service clients",
-=======
             "description": "Guzzle is a PHP HTTP client library",
->>>>>>> 87552cc2
             "homepage": "http://guzzlephp.org/",
             "keywords": [
                 "client",
@@ -103,30 +67,6 @@
                 "rest",
                 "web service"
             ],
-<<<<<<< HEAD
-            "time": "2015-05-20 03:47:55"
-        },
-        {
-            "name": "guzzlehttp/psr7",
-            "version": "1.3.0",
-            "source": {
-                "type": "git",
-                "url": "https://github.com/guzzle/psr7.git",
-                "reference": "31382fef2889136415751badebbd1cb022a4ed72"
-            },
-            "dist": {
-                "type": "zip",
-                "url": "https://api.github.com/repos/guzzle/psr7/zipball/31382fef2889136415751badebbd1cb022a4ed72",
-                "reference": "31382fef2889136415751badebbd1cb022a4ed72",
-                "shasum": ""
-            },
-            "require": {
-                "php": ">=5.4.0",
-                "psr/http-message": "~1.0"
-            },
-            "provide": {
-                "psr/http-message-implementation": "1.0"
-=======
             "time": "2016-03-21 20:02:09"
         },
         {
@@ -145,7 +85,6 @@
             },
             "require": {
                 "php": ">=5.5.0"
->>>>>>> 87552cc2
             },
             "require-dev": {
                 "phpunit/phpunit": "~4.0"
@@ -158,11 +97,7 @@
             },
             "autoload": {
                 "psr-4": {
-<<<<<<< HEAD
-                    "GuzzleHttp\\Psr7\\": "src/"
-=======
                     "GuzzleHttp\\Promise\\": "src/"
->>>>>>> 87552cc2
                 },
                 "files": [
                     "src/functions_include.php"
@@ -179,7 +114,61 @@
                     "homepage": "https://github.com/mtdowling"
                 }
             ],
-<<<<<<< HEAD
+            "description": "Guzzle promises library",
+            "keywords": [
+                "promise"
+            ],
+            "time": "2016-05-18 16:56:05"
+        },
+        {
+            "name": "guzzlehttp/psr7",
+            "version": "1.3.0",
+            "source": {
+                "type": "git",
+                "url": "https://github.com/guzzle/psr7.git",
+                "reference": "31382fef2889136415751badebbd1cb022a4ed72"
+            },
+            "dist": {
+                "type": "zip",
+                "url": "https://api.github.com/repos/guzzle/psr7/zipball/31382fef2889136415751badebbd1cb022a4ed72",
+                "reference": "31382fef2889136415751badebbd1cb022a4ed72",
+                "shasum": ""
+            },
+            "require": {
+                "php": ">=5.4.0",
+                "psr/http-message": "~1.0"
+            },
+            "provide": {
+                "psr/http-message-implementation": "1.0"
+            },
+            "require-dev": {
+                "phpunit/phpunit": "~4.0"
+            },
+            "type": "library",
+            "extra": {
+                "branch-alias": {
+                    "dev-master": "1.0-dev"
+                }
+            },
+            "autoload": {
+                "psr-4": {
+                    "GuzzleHttp\\Psr7\\": "src/"
+                },
+                "files": [
+                    "src/functions_include.php"
+                ]
+            },
+            "notification-url": "https://packagist.org/downloads/",
+            "license": [
+                "MIT"
+            ],
+            "authors": [
+                {
+                    "name": "Michael Dowling",
+                    "email": "mtdowling@gmail.com",
+                    "homepage": "https://github.com/mtdowling"
+                }
+            ],
             "description": "PSR-7 message implementation",
             "keywords": [
                 "http",
@@ -190,138 +179,6 @@
             "time": "2016-04-13 19:56:01"
         },
         {
-            "name": "guzzlehttp/ringphp",
-            "version": "1.1.0",
-            "source": {
-                "type": "git",
-                "url": "https://github.com/guzzle/RingPHP.git",
-                "reference": "dbbb91d7f6c191e5e405e900e3102ac7f261bc0b"
-            },
-            "dist": {
-                "type": "zip",
-                "url": "https://api.github.com/repos/guzzle/RingPHP/zipball/dbbb91d7f6c191e5e405e900e3102ac7f261bc0b",
-                "reference": "dbbb91d7f6c191e5e405e900e3102ac7f261bc0b",
-                "shasum": ""
-            },
-            "require": {
-                "guzzlehttp/streams": "~3.0",
-                "php": ">=5.4.0",
-                "react/promise": "~2.0"
-            },
-            "require-dev": {
-                "ext-curl": "*",
-                "phpunit/phpunit": "~4.0"
-            },
-            "suggest": {
-                "ext-curl": "Guzzle will use specific adapters if cURL is present"
-=======
-            "description": "Guzzle promises library",
-            "keywords": [
-                "promise"
-            ],
-            "time": "2016-05-18 16:56:05"
-        },
-        {
-            "name": "guzzlehttp/psr7",
-            "version": "1.3.0",
-            "source": {
-                "type": "git",
-                "url": "https://github.com/guzzle/psr7.git",
-                "reference": "31382fef2889136415751badebbd1cb022a4ed72"
-            },
-            "dist": {
-                "type": "zip",
-                "url": "https://api.github.com/repos/guzzle/psr7/zipball/31382fef2889136415751badebbd1cb022a4ed72",
-                "reference": "31382fef2889136415751badebbd1cb022a4ed72",
-                "shasum": ""
-            },
-            "require": {
-                "php": ">=5.4.0",
-                "psr/http-message": "~1.0"
-            },
-            "provide": {
-                "psr/http-message-implementation": "1.0"
-            },
-            "require-dev": {
-                "phpunit/phpunit": "~4.0"
->>>>>>> 87552cc2
-            },
-            "type": "library",
-            "extra": {
-                "branch-alias": {
-<<<<<<< HEAD
-                    "dev-master": "1.1-dev"
-=======
-                    "dev-master": "1.0-dev"
->>>>>>> 87552cc2
-                }
-            },
-            "autoload": {
-                "psr-4": {
-<<<<<<< HEAD
-                    "GuzzleHttp\\Ring\\": "src/"
-                }
-=======
-                    "GuzzleHttp\\Psr7\\": "src/"
-                },
-                "files": [
-                    "src/functions_include.php"
-                ]
->>>>>>> 87552cc2
-            },
-            "notification-url": "https://packagist.org/downloads/",
-            "license": [
-                "MIT"
-<<<<<<< HEAD
-            ],
-            "authors": [
-                {
-                    "name": "Michael Dowling",
-                    "email": "mtdowling@gmail.com",
-                    "homepage": "https://github.com/mtdowling"
-                }
-            ],
-            "description": "Provides a simple API and specification that abstracts away the details of HTTP into a single PHP function.",
-            "time": "2015-05-20 03:37:09"
-        },
-        {
-            "name": "guzzlehttp/streams",
-            "version": "3.0.0",
-            "source": {
-                "type": "git",
-                "url": "https://github.com/guzzle/streams.git",
-                "reference": "47aaa48e27dae43d39fc1cea0ccf0d84ac1a2ba5"
-            },
-            "dist": {
-                "type": "zip",
-                "url": "https://api.github.com/repos/guzzle/streams/zipball/47aaa48e27dae43d39fc1cea0ccf0d84ac1a2ba5",
-                "reference": "47aaa48e27dae43d39fc1cea0ccf0d84ac1a2ba5",
-                "shasum": ""
-            },
-            "require": {
-                "php": ">=5.4.0"
-            },
-            "require-dev": {
-                "phpunit/phpunit": "~4.0"
-=======
-            ],
-            "authors": [
-                {
-                    "name": "Michael Dowling",
-                    "email": "mtdowling@gmail.com",
-                    "homepage": "https://github.com/mtdowling"
-                }
-            ],
-            "description": "PSR-7 message implementation",
-            "keywords": [
-                "http",
-                "message",
-                "stream",
-                "uri"
-            ],
-            "time": "2016-04-13 19:56:01"
-        },
-        {
             "name": "php-http/guzzle6-adapter",
             "version": "v1.1.1",
             "source": {
@@ -347,88 +204,24 @@
             "require-dev": {
                 "ext-curl": "*",
                 "php-http/adapter-integration-tests": "^0.4"
->>>>>>> 87552cc2
-            },
-            "type": "library",
-            "extra": {
-                "branch-alias": {
-<<<<<<< HEAD
-                    "dev-master": "3.0-dev"
-=======
+            },
+            "type": "library",
+            "extra": {
+                "branch-alias": {
                     "dev-master": "1.2-dev"
->>>>>>> 87552cc2
-                }
-            },
-            "autoload": {
-                "psr-4": {
-<<<<<<< HEAD
-                    "GuzzleHttp\\Stream\\": "src/"
-=======
+                }
+            },
+            "autoload": {
+                "psr-4": {
                     "Http\\Adapter\\Guzzle6\\": "src/"
->>>>>>> 87552cc2
-                }
-            },
-            "notification-url": "https://packagist.org/downloads/",
-            "license": [
-                "MIT"
-            ],
-            "authors": [
-                {
-<<<<<<< HEAD
-                    "name": "Michael Dowling",
-                    "email": "mtdowling@gmail.com",
-                    "homepage": "https://github.com/mtdowling"
-                }
-            ],
-            "description": "Provides a simple abstraction over streams of data",
-            "homepage": "http://guzzlephp.org/",
-            "keywords": [
-                "Guzzle",
-                "stream"
-            ],
-            "time": "2014-10-12 19:18:40"
-        },
-        {
-            "name": "php-http/discovery",
-            "version": "v0.8.0",
-            "source": {
-                "type": "git",
-                "url": "https://github.com/php-http/discovery.git",
-                "reference": "fac1240e8a070b3e2f0e38606941de80c849fa53"
-            },
-            "dist": {
-                "type": "zip",
-                "url": "https://api.github.com/repos/php-http/discovery/zipball/fac1240e8a070b3e2f0e38606941de80c849fa53",
-                "reference": "fac1240e8a070b3e2f0e38606941de80c849fa53",
-                "shasum": ""
-            },
-            "require": {
-                "php": "^5.4|7.*"
-            },
-            "require-dev": {
-                "henrikbjorn/phpspec-code-coverage": "^1.0",
-                "php-http/httplug": "^1.0",
-                "php-http/message-factory": "^1.0",
-                "phpspec/phpspec": "^2.4",
-                "puli/composer-plugin": "1.0.0-beta9"
-            },
-            "suggest": {
-                "php-http/message": "Allow to use Guzzle or Diactoros factories",
-                "puli/composer-plugin": "Sets up Puli which is required for Discovery to work. Check http://docs.php-http.org/en/latest/discovery.html for more details."
-            },
-            "bin": [
-                "bin/puli.phar"
-            ],
-            "type": "library",
-            "extra": {
-                "branch-alias": {
-                    "dev-master": "0.9-dev"
-                }
-            },
-            "autoload": {
-                "psr-4": {
-                    "Http\\Discovery\\": "src/"
-=======
+                }
+            },
+            "notification-url": "https://packagist.org/downloads/",
+            "license": [
+                "MIT"
+            ],
+            "authors": [
+                {
                     "name": "Márk Sági-Kazár",
                     "email": "mark.sagikazar@gmail.com"
                 },
@@ -477,221 +270,14 @@
             "autoload": {
                 "psr-4": {
                     "Http\\Client\\": "src/"
->>>>>>> 87552cc2
-                }
-            },
-            "notification-url": "https://packagist.org/downloads/",
-            "license": [
-                "MIT"
-            ],
-            "authors": [
-                {
-<<<<<<< HEAD
-=======
-                    "name": "Eric GELOEN",
-                    "email": "geloen.eric@gmail.com"
-                },
-                {
->>>>>>> 87552cc2
-                    "name": "Márk Sági-Kazár",
-                    "email": "mark.sagikazar@gmail.com"
-                }
-            ],
-<<<<<<< HEAD
-            "description": "Finds installed HTTPlug implementations and PSR-7 message factories",
-            "homepage": "http://httplug.io",
-            "keywords": [
-                "adapter",
-                "client",
-                "discovery",
-                "factory",
-                "http",
-                "message"
-            ],
-            "time": "2016-02-11 09:53:37"
-        },
-        {
-            "name": "php-http/guzzle5-adapter",
-            "version": "v0.5.0",
-            "source": {
-                "type": "git",
-                "url": "https://github.com/php-http/guzzle5-adapter.git",
-                "reference": "4edc424fe9c4c620775ee7fab77fa7ae02584765"
-            },
-            "dist": {
-                "type": "zip",
-                "url": "https://api.github.com/repos/php-http/guzzle5-adapter/zipball/4edc424fe9c4c620775ee7fab77fa7ae02584765",
-                "reference": "4edc424fe9c4c620775ee7fab77fa7ae02584765",
-                "shasum": ""
-            },
-            "require": {
-                "guzzlehttp/guzzle": "^5.1",
-                "php": ">=5.4",
-                "php-http/discovery": "^0.8",
-                "php-http/httplug": "^1.0"
-            },
-            "provide": {
-                "php-http/client-implementation": "1.0"
-            },
-            "require-dev": {
-                "ext-curl": "*",
-                "guzzlehttp/psr7": "^1.2",
-                "guzzlehttp/ringphp": "^1.1",
-                "php-http/adapter-integration-tests": "^0.3",
-                "php-http/client-common": "^1.0",
-                "puli/composer-plugin": "1.0.0-beta9"
-=======
-            "description": "HTTPlug, the HTTP client abstraction for PHP",
-            "homepage": "http://httplug.io",
-            "keywords": [
-                "client",
-                "http"
-            ],
-            "time": "2016-01-26 14:34:50"
-        },
-        {
-            "name": "php-http/promise",
-            "version": "v1.0.0",
-            "source": {
-                "type": "git",
-                "url": "https://github.com/php-http/promise.git",
-                "reference": "dc494cdc9d7160b9a09bd5573272195242ce7980"
-            },
-            "dist": {
-                "type": "zip",
-                "url": "https://api.github.com/repos/php-http/promise/zipball/dc494cdc9d7160b9a09bd5573272195242ce7980",
-                "reference": "dc494cdc9d7160b9a09bd5573272195242ce7980",
-                "shasum": ""
-            },
-            "require-dev": {
-                "henrikbjorn/phpspec-code-coverage": "^1.0",
-                "phpspec/phpspec": "^2.4"
->>>>>>> 87552cc2
-            },
-            "type": "library",
-            "extra": {
-                "branch-alias": {
-<<<<<<< HEAD
-                    "dev-master": "0.6-dev"
-=======
-                    "dev-master": "1.1-dev"
->>>>>>> 87552cc2
-                }
-            },
-            "autoload": {
-                "psr-4": {
-<<<<<<< HEAD
-                    "Http\\Adapter\\Guzzle5\\": "src/"
-=======
-                    "Http\\Promise\\": "src/"
->>>>>>> 87552cc2
-                }
-            },
-            "notification-url": "https://packagist.org/downloads/",
-            "license": [
-                "MIT"
-            ],
-            "authors": [
-                {
-<<<<<<< HEAD
-                    "name": "Eric GELOEN",
-                    "email": "geloen.eric@gmail.com"
-                },
-                {
-                    "name": "Márk Sági-Kazár",
-                    "email": "mark.sagikazar@gmail.com"
-                }
-            ],
-            "description": "Guzzle 5 HTTP Adapter",
-            "homepage": "http://httplug.io",
-            "keywords": [
-                "Guzzle",
-                "http"
-            ],
-            "time": "2016-02-23 14:14:55"
-        },
-        {
-            "name": "php-http/httplug",
-            "version": "v1.0.0",
-            "source": {
-                "type": "git",
-                "url": "https://github.com/php-http/httplug.git",
-                "reference": "2061047ca53a08a6b8f52e997b2a76f386b397dd"
-            },
-            "dist": {
-                "type": "zip",
-                "url": "https://api.github.com/repos/php-http/httplug/zipball/2061047ca53a08a6b8f52e997b2a76f386b397dd",
-                "reference": "2061047ca53a08a6b8f52e997b2a76f386b397dd",
-                "shasum": ""
-            },
-            "require": {
-                "php": ">=5.4",
-                "php-http/promise": "^1.0",
-                "psr/http-message": "^1.0"
-            },
-            "require-dev": {
-                "henrikbjorn/phpspec-code-coverage": "^1.0",
-                "phpspec/phpspec": "^2.4"
-=======
-                    "name": "Márk Sági-Kazár",
-                    "email": "mark.sagikazar@gmail.com"
-                },
-                {
-                    "name": "Joel Wurtz",
-                    "email": "joel.wurtz@gmail.com"
-                }
-            ],
-            "description": "Promise used for asynchronous HTTP requests",
-            "homepage": "http://httplug.io",
-            "keywords": [
-                "promise"
-            ],
-            "time": "2016-01-26 13:27:02"
-        },
-        {
-            "name": "psr/http-message",
-            "version": "1.0",
-            "source": {
-                "type": "git",
-                "url": "https://github.com/php-fig/http-message.git",
-                "reference": "85d63699f0dbedb190bbd4b0d2b9dc707ea4c298"
-            },
-            "dist": {
-                "type": "zip",
-                "url": "https://api.github.com/repos/php-fig/http-message/zipball/85d63699f0dbedb190bbd4b0d2b9dc707ea4c298",
-                "reference": "85d63699f0dbedb190bbd4b0d2b9dc707ea4c298",
-                "shasum": ""
-            },
-            "require": {
-                "php": ">=5.3.0"
->>>>>>> 87552cc2
-            },
-            "type": "library",
-            "extra": {
-                "branch-alias": {
-<<<<<<< HEAD
-                    "dev-master": "1.1-dev"
-=======
-                    "dev-master": "1.0.x-dev"
->>>>>>> 87552cc2
-                }
-            },
-            "autoload": {
-                "psr-4": {
-<<<<<<< HEAD
-                    "Http\\Client\\": "src/"
-=======
-                    "Psr\\Http\\Message\\": "src/"
->>>>>>> 87552cc2
-                }
-            },
-            "notification-url": "https://packagist.org/downloads/",
-            "license": [
-                "MIT"
-            ],
-            "authors": [
-                {
-<<<<<<< HEAD
+                }
+            },
+            "notification-url": "https://packagist.org/downloads/",
+            "license": [
+                "MIT"
+            ],
+            "authors": [
+                {
                     "name": "Eric GELOEN",
                     "email": "geloen.eric@gmail.com"
                 },
@@ -806,91 +392,6 @@
                 "response"
             ],
             "time": "2015-05-04 20:22:00"
-        },
-        {
-            "name": "react/promise",
-            "version": "v2.4.1",
-            "source": {
-                "type": "git",
-                "url": "https://github.com/reactphp/promise.git",
-                "reference": "8025426794f1944de806618671d4fa476dc7626f"
-            },
-            "dist": {
-                "type": "zip",
-                "url": "https://api.github.com/repos/reactphp/promise/zipball/8025426794f1944de806618671d4fa476dc7626f",
-                "reference": "8025426794f1944de806618671d4fa476dc7626f",
-                "shasum": ""
-            },
-            "require": {
-                "php": ">=5.4.0"
-            },
-            "type": "library",
-            "extra": {
-                "branch-alias": {
-                    "dev-master": "2.0-dev"
-                }
-            },
-            "autoload": {
-                "psr-4": {
-                    "React\\Promise\\": "src/"
-=======
-                    "name": "PHP-FIG",
-                    "homepage": "http://www.php-fig.org/"
-                }
-            ],
-            "description": "Common interface for HTTP messages",
-            "keywords": [
-                "http",
-                "http-message",
-                "psr",
-                "psr-7",
-                "request",
-                "response"
-            ],
-            "time": "2015-05-04 20:22:00"
-        }
-    ],
-    "packages-dev": [
-        {
-            "name": "clue/stream-filter",
-            "version": "v1.3.0",
-            "source": {
-                "type": "git",
-                "url": "https://github.com/clue/php-stream-filter.git",
-                "reference": "e3bf9415da163d9ad6701dccb407ed501ae69785"
-            },
-            "dist": {
-                "type": "zip",
-                "url": "https://api.github.com/repos/clue/php-stream-filter/zipball/e3bf9415da163d9ad6701dccb407ed501ae69785",
-                "reference": "e3bf9415da163d9ad6701dccb407ed501ae69785",
-                "shasum": ""
-            },
-            "require": {
-                "php": ">=5.3"
-            },
-            "type": "library",
-            "autoload": {
-                "psr-4": {
-                    "Clue\\StreamFilter\\": "src/"
->>>>>>> 87552cc2
-                },
-                "files": [
-                    "src/functions.php"
-                ]
-            },
-            "notification-url": "https://packagist.org/downloads/",
-            "license": [
-                "MIT"
-            ],
-            "authors": [
-                {
-<<<<<<< HEAD
-                    "name": "Jan Sorgalla",
-                    "email": "jsorgalla@gmail.com"
-                }
-            ],
-            "description": "A lightweight implementation of CommonJS Promises/A for PHP",
-            "time": "2016-05-03 17:50:52"
         }
     ],
     "packages-dev": [
@@ -942,60 +443,6 @@
                 "stream_filter_register"
             ],
             "time": "2015-11-08 23:41:30"
-        },
-        {
-            "name": "doctrine/instantiator",
-            "version": "1.0.5",
-            "source": {
-                "type": "git",
-                "url": "https://github.com/doctrine/instantiator.git",
-                "reference": "8e884e78f9f0eb1329e445619e04456e64d8051d"
-            },
-            "dist": {
-                "type": "zip",
-                "url": "https://api.github.com/repos/doctrine/instantiator/zipball/8e884e78f9f0eb1329e445619e04456e64d8051d",
-                "reference": "8e884e78f9f0eb1329e445619e04456e64d8051d",
-                "shasum": ""
-            },
-            "require": {
-                "php": ">=5.3,<8.0-DEV"
-            },
-            "require-dev": {
-                "athletic/athletic": "~0.1.8",
-                "ext-pdo": "*",
-                "ext-phar": "*",
-                "phpunit/phpunit": "~4.0",
-                "squizlabs/php_codesniffer": "~2.0"
-            },
-            "type": "library",
-            "extra": {
-                "branch-alias": {
-                    "dev-master": "1.0.x-dev"
-                }
-            },
-            "autoload": {
-                "psr-4": {
-                    "Doctrine\\Instantiator\\": "src/Doctrine/Instantiator/"
-                }
-            },
-            "notification-url": "https://packagist.org/downloads/",
-            "license": [
-                "MIT"
-            ],
-            "authors": [
-                {
-                    "name": "Marco Pivetta",
-                    "email": "ocramius@gmail.com",
-                    "homepage": "http://ocramius.github.com/"
-                }
-            ],
-            "description": "A small, lightweight utility to instantiate objects in PHP without invoking their constructors",
-            "homepage": "https://github.com/doctrine/instantiator",
-            "keywords": [
-                "constructor",
-                "instantiate"
-            ],
-            "time": "2015-06-14 21:17:01"
         },
         {
             "name": "fabpot/php-cs-fixer",
@@ -1279,40 +726,29 @@
             "time": "2015-12-19 14:08:53"
         },
         {
-            "name": "phpunit/php-code-coverage",
-            "version": "2.2.4",
-            "source": {
-                "type": "git",
-                "url": "https://github.com/sebastianbergmann/php-code-coverage.git",
-                "reference": "eabf68b476ac7d0f73793aada060f1c1a9bf8979"
-            },
-            "dist": {
-                "type": "zip",
-                "url": "https://api.github.com/repos/sebastianbergmann/php-code-coverage/zipball/eabf68b476ac7d0f73793aada060f1c1a9bf8979",
-                "reference": "eabf68b476ac7d0f73793aada060f1c1a9bf8979",
-                "shasum": ""
-            },
-            "require": {
-                "php": ">=5.3.3",
-                "phpunit/php-file-iterator": "~1.3",
-                "phpunit/php-text-template": "~1.2",
-                "phpunit/php-token-stream": "~1.3",
-                "sebastian/environment": "^1.3.2",
-                "sebastian/version": "~1.0"
-            },
-            "require-dev": {
-                "ext-xdebug": ">=2.1.4",
-                "phpunit/phpunit": "~4"
-            },
-            "suggest": {
-                "ext-dom": "*",
-                "ext-xdebug": ">=2.2.1",
-                "ext-xmlwriter": "*"
-            },
-            "type": "library",
-            "extra": {
-                "branch-alias": {
-                    "dev-master": "2.2.x-dev"
+            "name": "sebastian/diff",
+            "version": "1.4.1",
+            "source": {
+                "type": "git",
+                "url": "https://github.com/sebastianbergmann/diff.git",
+                "reference": "13edfd8706462032c2f52b4b862974dd46b71c9e"
+            },
+            "dist": {
+                "type": "zip",
+                "url": "https://api.github.com/repos/sebastianbergmann/diff/zipball/13edfd8706462032c2f52b4b862974dd46b71c9e",
+                "reference": "13edfd8706462032c2f52b4b862974dd46b71c9e",
+                "shasum": ""
+            },
+            "require": {
+                "php": ">=5.3.3"
+            },
+            "require-dev": {
+                "phpunit/phpunit": "~4.8"
+            },
+            "type": "library",
+            "extra": {
+                "branch-alias": {
+                    "dev-master": "1.4-dev"
                 }
             },
             "autoload": {
@@ -1326,747 +762,14 @@
             ],
             "authors": [
                 {
-                    "name": "Sebastian Bergmann",
-                    "email": "sb@sebastian-bergmann.de",
-                    "role": "lead"
-                }
-            ],
-            "description": "Library that provides collection, processing, and rendering functionality for PHP code coverage information.",
-            "homepage": "https://github.com/sebastianbergmann/php-code-coverage",
-            "keywords": [
-                "coverage",
-                "testing",
-                "xunit"
-            ],
-            "time": "2015-10-06 15:47:00"
-        },
-        {
-            "name": "phpunit/php-file-iterator",
-            "version": "1.3.4",
-            "source": {
-                "type": "git",
-                "url": "https://github.com/sebastianbergmann/php-file-iterator.git",
-                "reference": "acd690379117b042d1c8af1fafd61bde001bf6bb"
-            },
-            "dist": {
-                "type": "zip",
-                "url": "https://api.github.com/repos/sebastianbergmann/php-file-iterator/zipball/acd690379117b042d1c8af1fafd61bde001bf6bb",
-                "reference": "acd690379117b042d1c8af1fafd61bde001bf6bb",
-                "shasum": ""
-            },
-            "require": {
-                "php": ">=5.3.3"
-            },
-            "type": "library",
-            "autoload": {
-                "classmap": [
-                    "File/"
-                ]
-            },
-            "notification-url": "https://packagist.org/downloads/",
-            "include-path": [
-                ""
-            ],
-            "license": [
-                "BSD-3-Clause"
-            ],
-            "authors": [
-                {
-                    "name": "Sebastian Bergmann",
-                    "email": "sb@sebastian-bergmann.de",
-                    "role": "lead"
-                }
-            ],
-            "description": "FilterIterator implementation that filters files based on a list of suffixes.",
-            "homepage": "https://github.com/sebastianbergmann/php-file-iterator/",
-            "keywords": [
-                "filesystem",
-                "iterator"
-            ],
-            "time": "2013-10-10 15:34:57"
-        },
-        {
-            "name": "phpunit/php-text-template",
-            "version": "1.2.1",
-            "source": {
-                "type": "git",
-                "url": "https://github.com/sebastianbergmann/php-text-template.git",
-                "reference": "31f8b717e51d9a2afca6c9f046f5d69fc27c8686"
-            },
-            "dist": {
-                "type": "zip",
-                "url": "https://api.github.com/repos/sebastianbergmann/php-text-template/zipball/31f8b717e51d9a2afca6c9f046f5d69fc27c8686",
-                "reference": "31f8b717e51d9a2afca6c9f046f5d69fc27c8686",
-                "shasum": ""
-            },
-            "require": {
-                "php": ">=5.3.3"
-            },
-            "type": "library",
-            "autoload": {
-                "classmap": [
-                    "src/"
-                ]
-            },
-            "notification-url": "https://packagist.org/downloads/",
-            "license": [
-                "BSD-3-Clause"
-            ],
-            "authors": [
-                {
-                    "name": "Sebastian Bergmann",
-                    "email": "sebastian@phpunit.de",
-                    "role": "lead"
-                }
-            ],
-            "description": "Simple template engine.",
-            "homepage": "https://github.com/sebastianbergmann/php-text-template/",
-            "keywords": [
-                "template"
-            ],
-            "time": "2015-06-21 13:50:34"
-        },
-        {
-            "name": "phpunit/php-timer",
-            "version": "1.0.8",
-            "source": {
-                "type": "git",
-                "url": "https://github.com/sebastianbergmann/php-timer.git",
-                "reference": "38e9124049cf1a164f1e4537caf19c99bf1eb260"
-            },
-            "dist": {
-                "type": "zip",
-                "url": "https://api.github.com/repos/sebastianbergmann/php-timer/zipball/38e9124049cf1a164f1e4537caf19c99bf1eb260",
-                "reference": "38e9124049cf1a164f1e4537caf19c99bf1eb260",
-                "shasum": ""
-            },
-            "require": {
-                "php": ">=5.3.3"
-            },
-            "require-dev": {
-                "phpunit/phpunit": "~4|~5"
-            },
-            "type": "library",
-            "autoload": {
-                "classmap": [
-                    "src/"
-                ]
-            },
-            "notification-url": "https://packagist.org/downloads/",
-            "license": [
-                "BSD-3-Clause"
-            ],
-            "authors": [
-                {
-                    "name": "Sebastian Bergmann",
-                    "email": "sb@sebastian-bergmann.de",
-                    "role": "lead"
-                }
-            ],
-            "description": "Utility class for timing",
-            "homepage": "https://github.com/sebastianbergmann/php-timer/",
-            "keywords": [
-                "timer"
-            ],
-            "time": "2016-05-12 18:03:57"
-        },
-        {
-            "name": "phpunit/php-token-stream",
-            "version": "1.4.8",
-            "source": {
-                "type": "git",
-                "url": "https://github.com/sebastianbergmann/php-token-stream.git",
-                "reference": "3144ae21711fb6cac0b1ab4cbe63b75ce3d4e8da"
-            },
-            "dist": {
-                "type": "zip",
-                "url": "https://api.github.com/repos/sebastianbergmann/php-token-stream/zipball/3144ae21711fb6cac0b1ab4cbe63b75ce3d4e8da",
-                "reference": "3144ae21711fb6cac0b1ab4cbe63b75ce3d4e8da",
-                "shasum": ""
-            },
-            "require": {
-                "ext-tokenizer": "*",
-                "php": ">=5.3.3"
-            },
-            "require-dev": {
-                "phpunit/phpunit": "~4.2"
-            },
-            "type": "library",
-            "extra": {
-                "branch-alias": {
-                    "dev-master": "1.4-dev"
-                }
-            },
-            "autoload": {
-                "classmap": [
-                    "src/"
-                ]
-            },
-            "notification-url": "https://packagist.org/downloads/",
-            "license": [
-                "BSD-3-Clause"
-            ],
-            "authors": [
+                    "name": "Kore Nordmann",
+                    "email": "mail@kore-nordmann.de"
+                },
                 {
                     "name": "Sebastian Bergmann",
                     "email": "sebastian@phpunit.de"
                 }
             ],
-            "description": "Wrapper around PHP's tokenizer extension.",
-            "homepage": "https://github.com/sebastianbergmann/php-token-stream/",
-            "keywords": [
-                "tokenizer"
-            ],
-            "time": "2015-09-15 10:49:45"
-        },
-        {
-            "name": "phpunit/phpunit",
-            "version": "4.3.5",
-            "source": {
-                "type": "git",
-                "url": "https://github.com/sebastianbergmann/phpunit.git",
-                "reference": "2dab9d593997db4abcf58d0daf798eb4e9cecfe1"
-            },
-            "dist": {
-                "type": "zip",
-                "url": "https://api.github.com/repos/sebastianbergmann/phpunit/zipball/2dab9d593997db4abcf58d0daf798eb4e9cecfe1",
-                "reference": "2dab9d593997db4abcf58d0daf798eb4e9cecfe1",
-                "shasum": ""
-            },
-            "require": {
-                "ext-dom": "*",
-                "ext-json": "*",
-                "ext-pcre": "*",
-                "ext-reflection": "*",
-                "ext-spl": "*",
-                "php": ">=5.3.3",
-                "phpunit/php-code-coverage": "~2.0",
-                "phpunit/php-file-iterator": "~1.3.2",
-                "phpunit/php-text-template": "~1.2",
-                "phpunit/php-timer": "~1.0.2",
-                "phpunit/phpunit-mock-objects": "~2.3",
-                "sebastian/comparator": "~1.0",
-                "sebastian/diff": "~1.1",
-                "sebastian/environment": "~1.0",
-                "sebastian/exporter": "~1.0",
-                "sebastian/version": "~1.0",
-                "symfony/yaml": "~2.0"
-            },
-            "suggest": {
-                "phpunit/php-invoker": "~1.1"
-            },
-            "bin": [
-                "phpunit"
-            ],
-            "type": "library",
-            "extra": {
-                "branch-alias": {
-                    "dev-master": "4.3.x-dev"
-                }
-            },
-            "autoload": {
-                "classmap": [
-                    "src/"
-                ]
-            },
-            "notification-url": "https://packagist.org/downloads/",
-            "include-path": [
-                "",
-                "../../symfony/yaml/"
-            ],
-            "license": [
-                "BSD-3-Clause"
-            ],
-            "authors": [
-                {
-                    "name": "Sebastian Bergmann",
-                    "email": "sebastian@phpunit.de",
-                    "role": "lead"
-                }
-            ],
-            "description": "The PHP Unit Testing framework.",
-            "homepage": "http://www.phpunit.de/",
-            "keywords": [
-                "phpunit",
-                "testing",
-                "xunit"
-            ],
-            "time": "2014-11-11 10:11:09"
-        },
-        {
-            "name": "phpunit/phpunit-mock-objects",
-            "version": "2.3.8",
-            "source": {
-                "type": "git",
-                "url": "https://github.com/sebastianbergmann/phpunit-mock-objects.git",
-                "reference": "ac8e7a3db35738d56ee9a76e78a4e03d97628983"
-            },
-            "dist": {
-                "type": "zip",
-                "url": "https://api.github.com/repos/sebastianbergmann/phpunit-mock-objects/zipball/ac8e7a3db35738d56ee9a76e78a4e03d97628983",
-                "reference": "ac8e7a3db35738d56ee9a76e78a4e03d97628983",
-                "shasum": ""
-            },
-            "require": {
-                "doctrine/instantiator": "^1.0.2",
-                "php": ">=5.3.3",
-                "phpunit/php-text-template": "~1.2",
-                "sebastian/exporter": "~1.2"
-            },
-            "require-dev": {
-                "phpunit/phpunit": "~4.4"
-            },
-            "suggest": {
-                "ext-soap": "*"
-            },
-            "type": "library",
-            "extra": {
-                "branch-alias": {
-                    "dev-master": "2.3.x-dev"
-                }
-            },
-            "autoload": {
-                "classmap": [
-                    "src/"
-                ]
-            },
-            "notification-url": "https://packagist.org/downloads/",
-            "license": [
-                "BSD-3-Clause"
-            ],
-            "authors": [
-                {
-                    "name": "Sebastian Bergmann",
-                    "email": "sb@sebastian-bergmann.de",
-                    "role": "lead"
-                }
-            ],
-            "description": "Mock Object library for PHPUnit",
-            "homepage": "https://github.com/sebastianbergmann/phpunit-mock-objects/",
-            "keywords": [
-                "mock",
-                "xunit"
-            ],
-            "time": "2015-10-02 06:51:40"
-        },
-        {
-            "name": "sebastian/comparator",
-            "version": "1.2.0",
-            "source": {
-                "type": "git",
-                "url": "https://github.com/sebastianbergmann/comparator.git",
-                "reference": "937efb279bd37a375bcadf584dec0726f84dbf22"
-            },
-            "dist": {
-                "type": "zip",
-                "url": "https://api.github.com/repos/sebastianbergmann/comparator/zipball/937efb279bd37a375bcadf584dec0726f84dbf22",
-                "reference": "937efb279bd37a375bcadf584dec0726f84dbf22",
-                "shasum": ""
-            },
-            "require": {
-                "php": ">=5.3.3",
-                "sebastian/diff": "~1.2",
-                "sebastian/exporter": "~1.2"
-            },
-            "require-dev": {
-                "phpunit/phpunit": "~4.4"
-            },
-            "type": "library",
-            "extra": {
-                "branch-alias": {
-                    "dev-master": "1.2.x-dev"
-                }
-            },
-            "autoload": {
-                "classmap": [
-                    "src/"
-                ]
-            },
-            "notification-url": "https://packagist.org/downloads/",
-            "license": [
-                "BSD-3-Clause"
-            ],
-            "authors": [
-                {
-                    "name": "Jeff Welch",
-                    "email": "whatthejeff@gmail.com"
-                },
-                {
-                    "name": "Volker Dusch",
-                    "email": "github@wallbash.com"
-                },
-                {
-                    "name": "Bernhard Schussek",
-                    "email": "bschussek@2bepublished.at"
-                },
-                {
-                    "name": "Sebastian Bergmann",
-                    "email": "sebastian@phpunit.de"
-=======
-                    "name": "Christian Lück",
-                    "email": "christian@lueck.tv"
->>>>>>> 87552cc2
-                }
-            ],
-            "description": "A simple and modern approach to stream filtering in PHP",
-            "homepage": "https://github.com/clue/php-stream-filter",
-            "keywords": [
-                "bucket brigade",
-                "callback",
-                "filter",
-                "php_user_filter",
-                "stream",
-                "stream_filter_append",
-                "stream_filter_register"
-            ],
-            "time": "2015-11-08 23:41:30"
-        },
-        {
-            "name": "fabpot/php-cs-fixer",
-            "version": "v1.11.4",
-            "source": {
-                "type": "git",
-                "url": "https://github.com/FriendsOfPHP/PHP-CS-Fixer.git",
-                "reference": "eeb280e909834603ffe03524dbe0066e77c83084"
-            },
-            "dist": {
-                "type": "zip",
-                "url": "https://api.github.com/repos/FriendsOfPHP/PHP-CS-Fixer/zipball/eeb280e909834603ffe03524dbe0066e77c83084",
-                "reference": "eeb280e909834603ffe03524dbe0066e77c83084",
-                "shasum": ""
-            },
-            "require": {
-                "ext-tokenizer": "*",
-                "php": ">=5.3.6",
-                "sebastian/diff": "~1.1",
-                "symfony/console": "~2.3|~3.0",
-                "symfony/event-dispatcher": "~2.1|~3.0",
-                "symfony/filesystem": "~2.1|~3.0",
-                "symfony/finder": "~2.1|~3.0",
-                "symfony/process": "~2.3|~3.0",
-                "symfony/stopwatch": "~2.5|~3.0"
-            },
-            "require-dev": {
-                "satooshi/php-coveralls": "0.7.*@dev"
-            },
-            "bin": [
-                "php-cs-fixer"
-            ],
-            "type": "application",
-            "autoload": {
-                "psr-4": {
-                    "Symfony\\CS\\": "Symfony/CS/"
-                }
-            },
-            "notification-url": "https://packagist.org/downloads/",
-            "license": [
-                "MIT"
-            ],
-            "authors": [
-                {
-                    "name": "Dariusz Rumiński",
-                    "email": "dariusz.ruminski@gmail.com"
-                },
-                {
-                    "name": "Fabien Potencier",
-                    "email": "fabien@symfony.com"
-                }
-            ],
-            "description": "A tool to automatically fix PHP code style",
-            "abandoned": "friendsofphp/php-cs-fixer",
-            "time": "2016-06-07 07:51:27"
-        },
-        {
-<<<<<<< HEAD
-            "name": "sebastian/environment",
-            "version": "1.3.7",
-            "source": {
-                "type": "git",
-                "url": "https://github.com/sebastianbergmann/environment.git",
-                "reference": "4e8f0da10ac5802913afc151413bc8c53b6c2716"
-            },
-            "dist": {
-                "type": "zip",
-                "url": "https://api.github.com/repos/sebastianbergmann/environment/zipball/4e8f0da10ac5802913afc151413bc8c53b6c2716",
-                "reference": "4e8f0da10ac5802913afc151413bc8c53b6c2716",
-=======
-            "name": "hamcrest/hamcrest-php",
-            "version": "v1.2.2",
-            "source": {
-                "type": "git",
-                "url": "https://github.com/hamcrest/hamcrest-php.git",
-                "reference": "b37020aa976fa52d3de9aa904aa2522dc518f79c"
-            },
-            "dist": {
-                "type": "zip",
-                "url": "https://api.github.com/repos/hamcrest/hamcrest-php/zipball/b37020aa976fa52d3de9aa904aa2522dc518f79c",
-                "reference": "b37020aa976fa52d3de9aa904aa2522dc518f79c",
->>>>>>> 87552cc2
-                "shasum": ""
-            },
-            "require": {
-                "php": ">=5.3.2"
-            },
-            "replace": {
-                "cordoval/hamcrest-php": "*",
-                "davedevelopment/hamcrest-php": "*",
-                "kodova/hamcrest-php": "*"
-            },
-            "require-dev": {
-                "phpunit/php-file-iterator": "1.3.3",
-                "satooshi/php-coveralls": "dev-master"
-            },
-            "type": "library",
-            "autoload": {
-                "classmap": [
-                    "hamcrest"
-                ],
-                "files": [
-                    "hamcrest/Hamcrest.php"
-                ]
-            },
-            "notification-url": "https://packagist.org/downloads/",
-            "license": [
-                "BSD"
-            ],
-            "description": "This is the PHP port of Hamcrest Matchers",
-            "keywords": [
-                "test"
-            ],
-<<<<<<< HEAD
-            "time": "2016-05-17 03:18:57"
-=======
-            "time": "2015-05-11 14:41:42"
->>>>>>> 87552cc2
-        },
-        {
-            "name": "mockery/mockery",
-            "version": "0.9.5",
-            "source": {
-                "type": "git",
-                "url": "https://github.com/padraic/mockery.git",
-                "reference": "4db079511a283e5aba1b3c2fb19037c645e70fc2"
-            },
-            "dist": {
-                "type": "zip",
-                "url": "https://api.github.com/repos/padraic/mockery/zipball/4db079511a283e5aba1b3c2fb19037c645e70fc2",
-                "reference": "4db079511a283e5aba1b3c2fb19037c645e70fc2",
-                "shasum": ""
-            },
-            "require": {
-                "hamcrest/hamcrest-php": "~1.1",
-                "lib-pcre": ">=7.0",
-                "php": ">=5.3.2"
-            },
-            "require-dev": {
-                "phpunit/phpunit": "~4.0"
-            },
-            "type": "library",
-            "extra": {
-                "branch-alias": {
-                    "dev-master": "0.9.x-dev"
-                }
-            },
-            "autoload": {
-                "psr-0": {
-                    "Mockery": "library/"
-                }
-            },
-            "notification-url": "https://packagist.org/downloads/",
-            "license": [
-                "BSD-3-Clause"
-            ],
-            "authors": [
-                {
-                    "name": "Pádraic Brady",
-                    "email": "padraic.brady@gmail.com",
-                    "homepage": "http://blog.astrumfutura.com"
-                },
-                {
-                    "name": "Dave Marshall",
-                    "email": "dave.marshall@atstsolutions.co.uk",
-                    "homepage": "http://davedevelopment.co.uk"
-                }
-            ],
-            "description": "Mockery is a simple yet flexible PHP mock object framework for use in unit testing with PHPUnit, PHPSpec or any other testing framework. Its core goal is to offer a test double framework with a succinct API capable of clearly defining all possible object operations and interactions using a human readable Domain Specific Language (DSL). Designed as a drop in alternative to PHPUnit's phpunit-mock-objects library, Mockery is easy to integrate with PHPUnit and can operate alongside phpunit-mock-objects without the World ending.",
-            "homepage": "http://github.com/padraic/mockery",
-            "keywords": [
-                "BDD",
-                "TDD",
-                "library",
-                "mock",
-                "mock objects",
-                "mockery",
-                "stub",
-                "test",
-                "test double",
-                "testing"
-            ],
-            "time": "2016-05-22 21:52:33"
-        },
-        {
-            "name": "php-http/message",
-            "version": "v1.2.0",
-            "source": {
-                "type": "git",
-                "url": "https://github.com/php-http/message.git",
-                "reference": "c8fadec9533f5e34a8a730a947fa76363f3aa620"
-            },
-            "dist": {
-                "type": "zip",
-                "url": "https://api.github.com/repos/php-http/message/zipball/c8fadec9533f5e34a8a730a947fa76363f3aa620",
-                "reference": "c8fadec9533f5e34a8a730a947fa76363f3aa620",
-                "shasum": ""
-            },
-            "require": {
-                "clue/stream-filter": "^1.3",
-                "php": ">=5.4",
-                "php-http/message-factory": "^1.0.2",
-                "psr/http-message": "^1.0"
-            },
-            "require-dev": {
-                "coduo/phpspec-data-provider-extension": "^1.0",
-                "ext-zlib": "*",
-                "guzzlehttp/psr7": "^1.0",
-                "henrikbjorn/phpspec-code-coverage": "^1.0",
-                "phpspec/phpspec": "^2.4",
-                "zendframework/zend-diactoros": "^1.0"
-            },
-            "suggest": {
-                "ext-zlib": "Used with compressor/decompressor streams",
-                "guzzlehttp/psr7": "Used with Guzzle PSR-7 Factories",
-                "zendframework/zend-diactoros": "Used with Diactoros Factories"
-            },
-            "type": "library",
-            "extra": {
-                "branch-alias": {
-                    "dev-master": "1.3-dev"
-                }
-            },
-            "autoload": {
-                "psr-4": {
-                    "Http\\Message\\": "src/"
-                },
-                "files": [
-                    "src/filters.php"
-                ]
-            },
-            "notification-url": "https://packagist.org/downloads/",
-            "license": [
-                "MIT"
-            ],
-            "authors": [
-                {
-                    "name": "Márk Sági-Kazár",
-                    "email": "mark.sagikazar@gmail.com"
-                }
-            ],
-            "description": "HTTP Message related tools",
-            "homepage": "http://php-http.org",
-            "keywords": [
-                "http",
-                "message",
-                "psr-7"
-            ],
-            "time": "2016-03-29 20:44:24"
-        },
-        {
-            "name": "php-http/message-factory",
-            "version": "v1.0.2",
-            "source": {
-                "type": "git",
-                "url": "https://github.com/php-http/message-factory.git",
-                "reference": "a478cb11f66a6ac48d8954216cfed9aa06a501a1"
-            },
-            "dist": {
-                "type": "zip",
-                "url": "https://api.github.com/repos/php-http/message-factory/zipball/a478cb11f66a6ac48d8954216cfed9aa06a501a1",
-                "reference": "a478cb11f66a6ac48d8954216cfed9aa06a501a1",
-                "shasum": ""
-            },
-            "require": {
-                "php": ">=5.4",
-                "psr/http-message": "^1.0"
-            },
-            "type": "library",
-            "extra": {
-                "branch-alias": {
-                    "dev-master": "1.0-dev"
-                }
-            },
-            "autoload": {
-                "psr-4": {
-                    "Http\\Message\\": "src/"
-                }
-            },
-            "notification-url": "https://packagist.org/downloads/",
-            "license": [
-                "MIT"
-            ],
-            "authors": [
-                {
-                    "name": "Márk Sági-Kazár",
-                    "email": "mark.sagikazar@gmail.com"
-                }
-            ],
-            "description": "Factory interfaces for PSR-7 HTTP Message",
-            "homepage": "http://php-http.org",
-            "keywords": [
-                "factory",
-                "http",
-                "message",
-                "stream",
-                "uri"
-            ],
-            "time": "2015-12-19 14:08:53"
-        },
-        {
-<<<<<<< HEAD
-=======
-            "name": "sebastian/diff",
-            "version": "1.4.1",
-            "source": {
-                "type": "git",
-                "url": "https://github.com/sebastianbergmann/diff.git",
-                "reference": "13edfd8706462032c2f52b4b862974dd46b71c9e"
-            },
-            "dist": {
-                "type": "zip",
-                "url": "https://api.github.com/repos/sebastianbergmann/diff/zipball/13edfd8706462032c2f52b4b862974dd46b71c9e",
-                "reference": "13edfd8706462032c2f52b4b862974dd46b71c9e",
-                "shasum": ""
-            },
-            "require": {
-                "php": ">=5.3.3"
-            },
-            "require-dev": {
-                "phpunit/phpunit": "~4.8"
-            },
-            "type": "library",
-            "extra": {
-                "branch-alias": {
-                    "dev-master": "1.4-dev"
-                }
-            },
-            "autoload": {
-                "classmap": [
-                    "src/"
-                ]
-            },
-            "notification-url": "https://packagist.org/downloads/",
-            "license": [
-                "BSD-3-Clause"
-            ],
-            "authors": [
-                {
-                    "name": "Kore Nordmann",
-                    "email": "mail@kore-nordmann.de"
-                },
-                {
-                    "name": "Sebastian Bergmann",
-                    "email": "sebastian@phpunit.de"
-                }
-            ],
             "description": "Diff implementation",
             "homepage": "https://github.com/sebastianbergmann/diff",
             "keywords": [
@@ -2075,7 +778,6 @@
             "time": "2015-12-08 07:14:41"
         },
         {
->>>>>>> 87552cc2
             "name": "symfony/console",
             "version": "v3.1.0",
             "source": {
@@ -2449,58 +1151,6 @@
             "description": "Symfony Stopwatch Component",
             "homepage": "https://symfony.com",
             "time": "2016-03-04 07:56:56"
-<<<<<<< HEAD
-        },
-        {
-            "name": "symfony/yaml",
-            "version": "v2.8.7",
-            "source": {
-                "type": "git",
-                "url": "https://github.com/symfony/yaml.git",
-                "reference": "815fabf3f48c7d1df345a69d1ad1a88f59757b34"
-            },
-            "dist": {
-                "type": "zip",
-                "url": "https://api.github.com/repos/symfony/yaml/zipball/815fabf3f48c7d1df345a69d1ad1a88f59757b34",
-                "reference": "815fabf3f48c7d1df345a69d1ad1a88f59757b34",
-                "shasum": ""
-            },
-            "require": {
-                "php": ">=5.3.9"
-            },
-            "type": "library",
-            "extra": {
-                "branch-alias": {
-                    "dev-master": "2.8-dev"
-                }
-            },
-            "autoload": {
-                "psr-4": {
-                    "Symfony\\Component\\Yaml\\": ""
-                },
-                "exclude-from-classmap": [
-                    "/Tests/"
-                ]
-            },
-            "notification-url": "https://packagist.org/downloads/",
-            "license": [
-                "MIT"
-            ],
-            "authors": [
-                {
-                    "name": "Fabien Potencier",
-                    "email": "fabien@symfony.com"
-                },
-                {
-                    "name": "Symfony Community",
-                    "homepage": "https://symfony.com/contributors"
-                }
-            ],
-            "description": "Symfony Yaml Component",
-            "homepage": "https://symfony.com",
-            "time": "2016-06-06 11:11:27"
-=======
->>>>>>> 87552cc2
         }
     ],
     "aliases": [],
