--- conflicted
+++ resolved
@@ -4,13 +4,8 @@
         "Read more about it at https://getcomposer.org/doc/01-basic-usage.md#composer-lock-the-lock-file",
         "This file is @generated automatically"
     ],
-<<<<<<< HEAD
-    "hash": "b0bea9fca01c22325a702a4581b2b1d3",
-    "content-hash": "5d7c53b1cf6f9ead8f69ba9e3d000a19",
-=======
-    "hash": "2957391d0aa06089732d538ec48c07c5",
-    "content-hash": "5c512cd48cf3be9560dd10f0f71ea709",
->>>>>>> c2e4758d
+    "hash": "3e19d00ab9d875ecad4120ce327766dd",
+    "content-hash": "781dee6a3f19ff78fcac2dc4814ea1cd",
     "packages": [
         {
             "name": "egeloen/http-adapter",
@@ -91,7 +86,6 @@
             "time": "2015-08-12 09:35:40"
         },
         {
-<<<<<<< HEAD
             "name": "psr/http-message",
             "version": "1.0",
             "source": {
@@ -107,53 +101,16 @@
             },
             "require": {
                 "php": ">=5.3.0"
-=======
-            "name": "symfony/event-dispatcher",
-            "version": "v2.7.5",
-            "source": {
-                "type": "git",
-                "url": "https://github.com/symfony/event-dispatcher.git",
-                "reference": "ae4dcc2a8d3de98bd794167a3ccda1311597c5d9"
-            },
-            "dist": {
-                "type": "zip",
-                "url": "https://api.github.com/repos/symfony/event-dispatcher/zipball/ae4dcc2a8d3de98bd794167a3ccda1311597c5d9",
-                "reference": "ae4dcc2a8d3de98bd794167a3ccda1311597c5d9",
-                "shasum": ""
-            },
-            "require": {
-                "php": ">=5.3.9"
-            },
-            "require-dev": {
-                "psr/log": "~1.0",
-                "symfony/config": "~2.0,>=2.0.5",
-                "symfony/dependency-injection": "~2.6",
-                "symfony/expression-language": "~2.6",
-                "symfony/phpunit-bridge": "~2.7",
-                "symfony/stopwatch": "~2.3"
-            },
-            "suggest": {
-                "symfony/dependency-injection": "",
-                "symfony/http-kernel": ""
->>>>>>> c2e4758d
-            },
-            "type": "library",
-            "extra": {
-                "branch-alias": {
-<<<<<<< HEAD
+            },
+            "type": "library",
+            "extra": {
+                "branch-alias": {
                     "dev-master": "1.0.x-dev"
-=======
-                    "dev-master": "2.7-dev"
->>>>>>> c2e4758d
                 }
             },
             "autoload": {
                 "psr-4": {
-<<<<<<< HEAD
                     "Psr\\Http\\Message\\": "src/"
-=======
-                    "Symfony\\Component\\EventDispatcher\\": ""
->>>>>>> c2e4758d
                 }
             },
             "notification-url": "https://packagist.org/downloads/",
@@ -162,7 +119,6 @@
             ],
             "authors": [
                 {
-<<<<<<< HEAD
                     "name": "PHP-FIG",
                     "homepage": "http://www.php-fig.org/"
                 }
@@ -227,19 +183,6 @@
                 "psr-7"
             ],
             "time": "2015-08-10 20:04:20"
-=======
-                    "name": "Fabien Potencier",
-                    "email": "fabien@symfony.com"
-                },
-                {
-                    "name": "Symfony Community",
-                    "homepage": "https://symfony.com/contributors"
-                }
-            ],
-            "description": "Symfony EventDispatcher Component",
-            "homepage": "https://symfony.com",
-            "time": "2015-09-22 13:49:29"
->>>>>>> c2e4758d
         }
     ],
     "packages-dev": [
@@ -298,30 +241,6 @@
             "time": "2015-06-14 21:17:01"
         },
         {
-<<<<<<< HEAD
-            "name": "guzzlehttp/guzzle",
-            "version": "6.1.0",
-            "source": {
-                "type": "git",
-                "url": "https://github.com/guzzle/guzzle.git",
-                "reference": "66fd14b4d0b8f2389eaf37c5458608c7cb793a81"
-            },
-            "dist": {
-                "type": "zip",
-                "url": "https://api.github.com/repos/guzzle/guzzle/zipball/66fd14b4d0b8f2389eaf37c5458608c7cb793a81",
-                "reference": "66fd14b4d0b8f2389eaf37c5458608c7cb793a81",
-                "shasum": ""
-            },
-            "require": {
-                "guzzlehttp/promises": "~1.0",
-                "guzzlehttp/psr7": "~1.1",
-                "php": ">=5.5.0"
-            },
-            "require-dev": {
-                "ext-curl": "*",
-                "phpunit/phpunit": "~4.0",
-                "psr/log": "~1.0"
-=======
             "name": "guzzle/guzzle",
             "version": "v3.9.3",
             "source": {
@@ -375,22 +294,10 @@
             },
             "suggest": {
                 "guzzlehttp/guzzle": "Guzzle 5 has moved to a new package name. The package you have installed, Guzzle 3, is deprecated."
->>>>>>> c2e4758d
-            },
-            "type": "library",
-            "extra": {
-                "branch-alias": {
-<<<<<<< HEAD
-                    "dev-master": "6.1-dev"
-                }
-            },
-            "autoload": {
-                "files": [
-                    "src/functions_include.php"
-                ],
-                "psr-4": {
-                    "GuzzleHttp\\": "src/"
-=======
+            },
+            "type": "library",
+            "extra": {
+                "branch-alias": {
                     "dev-master": "3.9-dev"
                 }
             },
@@ -398,7 +305,6 @@
                 "psr-0": {
                     "Guzzle": "src/",
                     "Guzzle\\Tests": "tests/"
->>>>>>> c2e4758d
                 }
             },
             "notification-url": "https://packagist.org/downloads/",
@@ -410,11 +316,6 @@
                     "name": "Michael Dowling",
                     "email": "mtdowling@gmail.com",
                     "homepage": "https://github.com/mtdowling"
-<<<<<<< HEAD
-                }
-            ],
-            "description": "Guzzle is a PHP HTTP client library",
-=======
                 },
                 {
                     "name": "Guzzle Community",
@@ -422,7 +323,6 @@
                 }
             ],
             "description": "PHP HTTP client. This library is deprecated in favor of https://packagist.org/packages/guzzlehttp/guzzle",
->>>>>>> c2e4758d
             "homepage": "http://guzzlephp.org/",
             "keywords": [
                 "client",
@@ -433,7 +333,68 @@
                 "rest",
                 "web service"
             ],
-<<<<<<< HEAD
+            "time": "2015-03-18 18:23:50"
+        },
+        {
+            "name": "guzzlehttp/guzzle",
+            "version": "6.1.0",
+            "source": {
+                "type": "git",
+                "url": "https://github.com/guzzle/guzzle.git",
+                "reference": "66fd14b4d0b8f2389eaf37c5458608c7cb793a81"
+            },
+            "dist": {
+                "type": "zip",
+                "url": "https://api.github.com/repos/guzzle/guzzle/zipball/66fd14b4d0b8f2389eaf37c5458608c7cb793a81",
+                "reference": "66fd14b4d0b8f2389eaf37c5458608c7cb793a81",
+                "shasum": ""
+            },
+            "require": {
+                "guzzlehttp/promises": "~1.0",
+                "guzzlehttp/psr7": "~1.1",
+                "php": ">=5.5.0"
+            },
+            "require-dev": {
+                "ext-curl": "*",
+                "phpunit/phpunit": "~4.0",
+                "psr/log": "~1.0"
+            },
+            "type": "library",
+            "extra": {
+                "branch-alias": {
+                    "dev-master": "6.1-dev"
+                }
+            },
+            "autoload": {
+                "files": [
+                    "src/functions_include.php"
+                ],
+                "psr-4": {
+                    "GuzzleHttp\\": "src/"
+                }
+            },
+            "notification-url": "https://packagist.org/downloads/",
+            "license": [
+                "MIT"
+            ],
+            "authors": [
+                {
+                    "name": "Michael Dowling",
+                    "email": "mtdowling@gmail.com",
+                    "homepage": "https://github.com/mtdowling"
+                }
+            ],
+            "description": "Guzzle is a PHP HTTP client library",
+            "homepage": "http://guzzlephp.org/",
+            "keywords": [
+                "client",
+                "curl",
+                "framework",
+                "http",
+                "http client",
+                "rest",
+                "web service"
+            ],
             "time": "2015-09-08 17:36:26"
         },
         {
@@ -654,9 +615,6 @@
                 "testing"
             ],
             "time": "2015-04-02 19:54:00"
-=======
-            "time": "2015-03-18 18:23:50"
->>>>>>> c2e4758d
         },
         {
             "name": "phpunit/php-code-coverage",
@@ -972,18 +930,6 @@
         },
         {
             "name": "phpunit/phpunit-mock-objects",
-<<<<<<< HEAD
-            "version": "2.3.7",
-            "source": {
-                "type": "git",
-                "url": "https://github.com/sebastianbergmann/phpunit-mock-objects.git",
-                "reference": "5e2645ad49d196e020b85598d7c97e482725786a"
-            },
-            "dist": {
-                "type": "zip",
-                "url": "https://api.github.com/repos/sebastianbergmann/phpunit-mock-objects/zipball/5e2645ad49d196e020b85598d7c97e482725786a",
-                "reference": "5e2645ad49d196e020b85598d7c97e482725786a",
-=======
             "version": "2.3.8",
             "source": {
                 "type": "git",
@@ -994,7 +940,6 @@
                 "type": "zip",
                 "url": "https://api.github.com/repos/sebastianbergmann/phpunit-mock-objects/zipball/ac8e7a3db35738d56ee9a76e78a4e03d97628983",
                 "reference": "ac8e7a3db35738d56ee9a76e78a4e03d97628983",
->>>>>>> c2e4758d
                 "shasum": ""
             },
             "require": {
@@ -1037,9 +982,6 @@
                 "mock",
                 "xunit"
             ],
-<<<<<<< HEAD
-            "time": "2015-08-19 09:14:08"
-=======
             "time": "2015-10-02 06:51:40"
         },
         {
@@ -1154,7 +1096,6 @@
                 "test"
             ],
             "time": "2014-11-11 15:35:34"
->>>>>>> c2e4758d
         },
         {
             "name": "sebastian/comparator",
@@ -1477,23 +1418,6 @@
             "time": "2015-06-21 13:59:46"
         },
         {
-<<<<<<< HEAD
-            "name": "symfony/yaml",
-            "version": "v2.7.5",
-            "source": {
-                "type": "git",
-                "url": "https://github.com/symfony/yaml.git",
-                "reference": "31cb2ad0155c95b88ee55fe12bc7ff92232c1770"
-            },
-            "dist": {
-                "type": "zip",
-                "url": "https://api.github.com/repos/symfony/yaml/zipball/31cb2ad0155c95b88ee55fe12bc7ff92232c1770",
-                "reference": "31cb2ad0155c95b88ee55fe12bc7ff92232c1770",
-                "shasum": ""
-            },
-            "require": {
-                "php": ">=5.3.9"
-=======
             "name": "symfony/config",
             "version": "v2.7.5",
             "source": {
@@ -1510,7 +1434,6 @@
             "require": {
                 "php": ">=5.3.9",
                 "symfony/filesystem": "~2.3"
->>>>>>> c2e4758d
             },
             "require-dev": {
                 "symfony/phpunit-bridge": "~2.7"
@@ -1523,9 +1446,6 @@
             },
             "autoload": {
                 "psr-4": {
-<<<<<<< HEAD
-                    "Symfony\\Component\\Yaml\\": ""
-=======
                     "Symfony\\Component\\Config\\": ""
                 }
             },
@@ -1605,6 +1525,64 @@
             "time": "2015-09-25 08:32:23"
         },
         {
+            "name": "symfony/event-dispatcher",
+            "version": "v2.7.5",
+            "source": {
+                "type": "git",
+                "url": "https://github.com/symfony/event-dispatcher.git",
+                "reference": "ae4dcc2a8d3de98bd794167a3ccda1311597c5d9"
+            },
+            "dist": {
+                "type": "zip",
+                "url": "https://api.github.com/repos/symfony/event-dispatcher/zipball/ae4dcc2a8d3de98bd794167a3ccda1311597c5d9",
+                "reference": "ae4dcc2a8d3de98bd794167a3ccda1311597c5d9",
+                "shasum": ""
+            },
+            "require": {
+                "php": ">=5.3.9"
+            },
+            "require-dev": {
+                "psr/log": "~1.0",
+                "symfony/config": "~2.0,>=2.0.5",
+                "symfony/dependency-injection": "~2.6",
+                "symfony/expression-language": "~2.6",
+                "symfony/phpunit-bridge": "~2.7",
+                "symfony/stopwatch": "~2.3"
+            },
+            "suggest": {
+                "symfony/dependency-injection": "",
+                "symfony/http-kernel": ""
+            },
+            "type": "library",
+            "extra": {
+                "branch-alias": {
+                    "dev-master": "2.7-dev"
+                }
+            },
+            "autoload": {
+                "psr-4": {
+                    "Symfony\\Component\\EventDispatcher\\": ""
+                }
+            },
+            "notification-url": "https://packagist.org/downloads/",
+            "license": [
+                "MIT"
+            ],
+            "authors": [
+                {
+                    "name": "Fabien Potencier",
+                    "email": "fabien@symfony.com"
+                },
+                {
+                    "name": "Symfony Community",
+                    "homepage": "https://symfony.com/contributors"
+                }
+            ],
+            "description": "Symfony EventDispatcher Component",
+            "homepage": "https://symfony.com",
+            "time": "2015-09-22 13:49:29"
+        },
+        {
             "name": "symfony/filesystem",
             "version": "v2.7.5",
             "source": {
@@ -1633,7 +1611,6 @@
             "autoload": {
                 "psr-4": {
                     "Symfony\\Component\\Filesystem\\": ""
->>>>>>> c2e4758d
                 }
             },
             "notification-url": "https://packagist.org/downloads/",
@@ -1642,8 +1619,6 @@
             ],
             "authors": [
                 {
-<<<<<<< HEAD
-=======
                     "name": "Fabien Potencier",
                     "email": "fabien@symfony.com"
                 },
@@ -1742,7 +1717,6 @@
             ],
             "authors": [
                 {
->>>>>>> c2e4758d
                     "name": "Fabien Potencier",
                     "email": "fabien@symfony.com"
                 },
@@ -1758,13 +1732,9 @@
     ],
     "aliases": [],
     "minimum-stability": "stable",
-<<<<<<< HEAD
-    "stability-flags": [],
-=======
     "stability-flags": {
         "satooshi/php-coveralls": 20
     },
->>>>>>> c2e4758d
     "prefer-stable": false,
     "prefer-lowest": false,
     "platform": {
