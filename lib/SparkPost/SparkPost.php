--- conflicted
+++ resolved
@@ -5,66 +5,6 @@
 
 class SparkPost {
 
-<<<<<<< HEAD
-	private static $config;
-	private static $defaults = array(
-			'host'=>'api.sparkpost.com',
-			'protocol'=>'https',
-			'port'=>443,
-			'strictSSL'=>true,
-			'key'=>'',
-			'version'=>'v1'
-		);
-
-	/**
-	 * Enforce that this object can't be instansiated
-	 */
-	private function __construct(){}
-
-	/**
-	 * Allows the user to pass in values to override the defaults and set their API key
-	 * @param String | Array $config - if a string it is an api key
-   *     If an array, is should contain config values for the SDK to connect to SparkPost
-	 * @throws \Exception
-	 */
-	public static function setConfig($config) {
-    // if the config map is a string we should assume that its an api key
-    if (gettype($config) === 'string') {
-      $config = ['key'=>$config];
-    }
-
-		//check for API key because its required
-		if (isset($config['key'])){
-			$key = trim($config['key']);
-			if(empty($key)){
-				throw new \Exception('You must provide an API key');
-			}
-		} else {
-			throw new \Exception('You must provide an API key');
-		}
-		self::$config = self::$defaults;
-		foreach ($config as $configOption => $configValue) {
-			if(key_exists($configOption, self::$config)) {
-				self::$config[$configOption] = $configValue;
-			}
-		}
-	}
-
-	/**
-	 * Retrieves the configuration that was previously setup by the user
-	 * @throws \Exception
-	 */
-	public static function getConfig() {
-		if (self::$config === null) {
-			throw new \Exception('No configuration has been provided');
-		}
-		return self::$config;
-	}
-
-	public static function unsetConfig() {
-		self::$config = NULL;
-	}
-=======
   public $transmission;
 
   /**
@@ -95,9 +35,16 @@
    * Sets up instances of sub libraries.
    *
    * @param Ivory\HttpAdapter $httpAdapter - An adapter for making http requests
-   * @param Array $settingsConfig - Hashmap that contains config values for the SDK to connect to SparkPost
+   * @param String | Array $settingsConfig - Hashmap that contains config values
+   *              for the SDK to connect to SparkPost. If its a string we assume that
+   *              its just they API Key.
    */
   public function __construct($httpAdapter, $settingsConfig) {
+    // if the config map is a string we should assume that its an api key
+    if (gettype($settingsConfig) === 'string') {
+      $settingsConfig = ['key'=>$settingsConfig];
+    }
+
     //config needs to be setup before adapter because of default adapter settings
     $this->setConfig($settingsConfig);
     $this->setHttpAdapter($httpAdapter);
@@ -185,7 +132,6 @@
       }
     }
   }
->>>>>>> 7c39c1e3
 }
 
 ?>