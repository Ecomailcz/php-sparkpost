--- conflicted
+++ resolved
@@ -8,31 +8,24 @@
 
 class SparkPost
 {
-<<<<<<< HEAD
+    /**
+     * Library version, used for setting User-Agent.
+     */
     private $version = '2.0.0';
+
+    /**
+     * HttpClient used to make requests.
+     */
     public $httpClient;
+
+    /**
+     * Options for requests.
+     */
     private $options;
 
-=======
-    /**
-     * Library version, used for setting User-Agent.
-     */
-    private $version = '2.0.0';
-
-    /**
-     * HttpClient used to make requests.
-     */
-    public $httpClient;
-
-    /**
-     * Options for requests.
-     */
-    private $options;
-
     /**
      * Default options for requests that can be overridden with the setOptions function.
      */
->>>>>>> 87552cc2
     private static $defaultOptions = [
         'host' => 'api.sparkpost.com',
         'protocol' => 'https',
@@ -40,100 +33,6 @@
         'key' => '',
         'version' => 'v1',
         'timeout' => 10,
-<<<<<<< HEAD
-        'async' => true
-    ];
-
-    public $transmissions;
-
-    public function __construct(HttpClient $httpClient, $options)
-    {
-        $this->setOptions($options);
-        $this->setHttpClient($httpClient);
-        $this->setupEndpoints();
-    }
-
-    public function request($method = 'GET', $uri = '', $payload = [], $headers = []) {
-        if ($this->options['async'] === true && $this->httpClient instanceof HttpAsyncClient) {
-            return $this->asyncRequest($method, $uri, $payload, $headers);
-        }
-        else {
-            return $this->syncRequest($method, $uri, $payload, $headers);
-        }
-    }
-
-    public function syncRequest($method = 'GET', $uri = '', $payload = [], $headers = [])
-    {
-        $request = $this->buildRequest($method, $uri, $payload, $headers);
-        try
-        {
-            return new SparkPostResponse($this->httpClient->sendRequest($request));
-        }
-        catch (\Exception $exception)
-        {
-           throw new SparkPostException($exception);
-        }
-    }
-
-    public function asyncRequest($method = 'GET', $uri = '', $payload = [], $headers = [])
-    {
-        if ($this->httpClient instanceof HttpAsyncClient) {
-            $request = $this->buildRequest($method, $uri, $payload, $headers);
-            return new SparkPostPromise($this->httpClient->sendAsyncRequest($request));
-        }
-        else {
-            throw new Exception('Your http client can not send asynchronous requests.');
-        }
-    }
-
-    private function buildRequest($method, $uri, $payload, $headers)
-    {
-        
-        $method = trim(strtoupper($method));
-        
-        if ($method === 'GET'){
-            $params = $payload;
-            $body = [];
-        }
-        else {
-            $params = [];
-            $body = $payload;
-        }
-
-        $url = $this->getUrl($uri, $params);
-        $headers = $this->getHttpHeaders($headers);
-
-        return new Request($method, $url, $headers, json_encode($body));
-    }
-
-    public function getHttpHeaders($headers = [])
-    {
-        $constantHeaders = [
-            'Authorization' => $this->options['key'],
-            'Content-Type' => 'application/json'
-        ];
-
-        foreach ($constantHeaders as $key => $value) {
-            $headers[$key] = $value;
-        }
-
-        return $headers;
-    }
-
-    public function getUrl($path, $params) {
-        $options = $this->options;
-
-        for ($index = 0; $index < count($params); $index++) { 
-            if (is_array($params[$index]))
-                $params[$index] = implode(',', $params);
-        }
-
-        $paramsString = http_build_query($params);
-
-        return $options['protocol'].'://'.$options['host'].($options['port'] ? ':'.$options['port'] : '').'/api/'.$options['version'].'/'.$path.($paramsString ? '?'.$paramsString : '');
-    }
-
-=======
         'async' => true,
     ];
 
@@ -298,20 +197,16 @@
      *
      * @param Http\Client\HttpClient $httpClient - the client to be used for request
      */
->>>>>>> 87552cc2
     public function setHttpClient(HttpClient $httpClient)
     {
         $this->httpClient = $httpClient;
     }
 
-<<<<<<< HEAD
-=======
     /**
      * Sets the options from the param and defaults for the SparkPost object.
      *
      * @param array $options - either an string API key or an array of options
      */
->>>>>>> 87552cc2
     public function setOptions($options)
     {
         // if the options map is a string we should assume that its an api key
@@ -334,16 +229,11 @@
         }
     }
 
-<<<<<<< HEAD
-    private function setupEndpoints() {
-        $this->transmissions = new Transmission($this);
-=======
     /**
      * Sets up any endpoints from custom classes e.g. $this->transmissions.
      */
     private function setupEndpoints()
     {
         // $this->transmissions = new Transmission($this);
->>>>>>> 87552cc2
     }
 }