<?php
namespace Examples\Unwrapped;
require_once (dirname(__FILE__).'/../bootstrap.php');

//pull in API key config
$configFile = file_get_contents(dirname(__FILE__) . "/../example-config.json");
$config = json_decode($configFile, true);

use SparkPost\SparkPost;
use GuzzleHttp\Client;
use Ivory\HttpAdapter\Guzzle6HttpAdapter;

<<<<<<< HEAD
$key = 'YOUR API KEY';
$httpAdapter = new Guzzle6HttpAdapter(new Client());
$sparky = new SparkPost($httpAdapter, ['key'=>$key]);

try {
	// define the endpoint
	$sparky->setupUnwrapped('templates');

	$templateConfig = [
=======
SparkPost::setConfig(array('key'=>$config['api-key']));

try {
	// define the endpoint
	APIResource::$endpoint = 'templates';

	$templateConfig = array(
>>>>>>> c2e4758d
		'name' => 'Summer Sale!',
    'id'=>'jordan-test-summer-sale',
		'content'=> [
      'from' => 'from@sparkpostbox.com',
		  'subject' => 'Summer deals',
		  'html' => '<b>Check out these deals!</b>'
    ]
	];
	$results = $sparky->templates->create($templateConfig);
	echo 'Congrats you can use your SDK!';
} catch (\Exception $exception) {
	echo $exception->getMessage();
}
?><|MERGE_RESOLUTION|>--- conflicted
+++ resolved
@@ -10,25 +10,14 @@
 use GuzzleHttp\Client;
 use Ivory\HttpAdapter\Guzzle6HttpAdapter;
 
-<<<<<<< HEAD
-$key = 'YOUR API KEY';
 $httpAdapter = new Guzzle6HttpAdapter(new Client());
-$sparky = new SparkPost($httpAdapter, ['key'=>$key]);
+$sparky = new SparkPost($httpAdapter, ['key'=>$config['api-key']]);
 
 try {
 	// define the endpoint
 	$sparky->setupUnwrapped('templates');
 
 	$templateConfig = [
-=======
-SparkPost::setConfig(array('key'=>$config['api-key']));
-
-try {
-	// define the endpoint
-	APIResource::$endpoint = 'templates';
-
-	$templateConfig = array(
->>>>>>> c2e4758d
 		'name' => 'Summer Sale!',
     'id'=>'jordan-test-summer-sale',
 		'content'=> [
