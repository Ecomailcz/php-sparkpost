[![Travis CI](https://travis-ci.org/SparkPost/php-sparkpost.svg?branch=master)](https://travis-ci.org/SparkPost/php-sparkpost)
[![Coverage Status](https://coveralls.io/repos/SparkPost/php-sparkpost/badge.svg?branch=master&service=github)](https://coveralls.io/github/SparkPost/php-sparkpost?branch=master)

# SparkPost PHP SDK
The official PHP binding for your favorite SparkPost APIs!

Before using this library, you must have a valid API Key.

To get an API Key, please log in to your SparkPost account and generate one in the Settings page.

## Installation
The recommended way to install the SparkPost PHP SDK is through composer.
```
# Install Composer
curl -sS https://getcomposer.org/installer | php
```
Next, run the Composer command to install the SparkPost PHP SDK:
```
composer require sparkpost/php-sparkpost
```
After installing, you need to require Composer's autoloader:
```
require 'vendor/autoload.php';
use SparkPost\SparkPost;
```

## Setting up a Request Adapter
Because of dependency collision, we have opted to use a request adapter rather than
requiring a request library.  This means that your application will need to pass in
a request adapter to the constructor of the SparkPost Library.  We use the [Ivory HTTP Adapter] (https://github.com/egeloen/ivory-http-adapter) in SparkPost. Please visit their repo
for a list of supported adapters.  If you don't currently use a request library, you will
need to require one and create an adapter from it and pass it along.  The example below uses the
GuzzleHttp Client Library.

An Adapter can be setup like so:
```
use SparkPost\SparkPost;
use GuzzleHttp\Client;
use Ivory\HttpAdapter\Guzzle6HttpAdapter;

$httpAdapter = new Guzzle6HttpAdapter(new Client());
$sparky = new SparkPost($httpAdapter, ['key'=>'YOUR API KEY']);
```

## Getting Started:  Your First Mailing
```
use SparkPost\SparkPost;
use GuzzleHttp\Client;
use Ivory\HttpAdapter\Guzzle6HttpAdapter;

$httpAdapter = new Guzzle6HttpAdapter(new Client());
$sparky = new SparkPost($httpAdapter, ['key'=>'YOUR API KEY']);

try {
<<<<<<< HEAD
	$results = $sparky->transmission->send([
		'from'=>'From Envelope <from@sparkpostbox.com>',
		'html'=>'<html><body><h1>Congratulations, {{name}}!</h1><p>You just sent your very first mailing!</p></body></html>',
		'text'=>'Congratulations, {{name}}!! You just sent your very first mailing!',
    'substitutionData'=>array('name'=>'YOUR FIRST NAME')
		'subject'=>'First Mailing From PHP',
		'recipients'=>[
  		[
  			"address"=>[
          'name'=>'YOUR FULL NAME',
          'email'=>'YOUR EMAIL ADDRESS'
        ]
    	]
  	]
	]);
	echo 'Woohoo! You just sent your first mailing!';
} catch (\Exception $err) {
  echo 'Whoops! Something went wrong';
  var_dump($err);
=======
	// Build your email and send it!
	Transmission::send(array('campaign'=>'first-mailing',
		'from'=>'you@your-company.com',
	    'subject'=>'First SDK Mailing',
	    'html'=>'<html><body><h1>Congratulations, {{name}}!</h1><p>You just sent your very first mailing!</p></body></html>',
	    'text'=>'Congratulations, {{name}}!! You just sent your very first mailing!',
	    'substitutionData'=>array('name'=>'YOUR FIRST NAME'),
	    'recipients'=>array(array('address'=>array('name'=>'YOUR FULL NAME', 'email'=>'YOUR EMAIL ADDRESS' )))
    ));

    echo 'Woohoo! You just sent your first mailing!';
} catch (Exception $err) {
    echo 'Whoops! Something went wrong';
    var_dump($err);
>>>>>>> c2e4758d
}
```

## Learn More
* For more detailed examples, check our examples:
    * [Transmissions](https://github.com/SparkPost/php-sparkpost/tree/master/examples/transmission)
* Read our REST API documentation - <http://www.sparkpost.com/docs/introduction>

## Field Descriptions
### Transmissions
| Field Name       | Required?   | Description                                                                                                                | Data Type        |
| ------------     | ----------- | -------------                                                                                                              | -----------      |
| description      | no          | Field for describing what this transmission is for the user                                                                | String           |
| campaign         | no          | Field for assigning a given transmission to a specific campaign, which is a logical container for similar transmissions    | String           |
| metadata         | no          | Field for adding arbitrary key/value pairs which will be included in open/click tracking                                   | Object (Simple)  |
| substitutionData | no          | Field for adding transmission level substitution data, which can be used in a variety of fields and in content             | Object (Complex) |
| trackOpens       | no          | Field for enabling/disabling transmission level open tracking  (default: true)                                             | Boolean          |
| trackClicks      | no          | Field for enabling/disabling transmission level click tracking (default: true)                                             | Boolean          |
| useDraftTemplate | no          | Field for allowing the sending of a transmission using a draft of a stored template (default: false)                       | Boolean          |
| replyTo          | no          | Field for specifying the email address that should be used when a recipient hits the reply button                          | String           |
| subject          | yes         | Field for setting the subject line of a given transmission                                                                 | String           |
| from             | yes         | Field for setting the from line of a given transmission                                                                    | String or Object |
| html             | yes**       | Field for setting the HTML content of a given transmission                                                                 | String           |
| text             | yes**       | Field for setting the Plain Text content of a given transmission                                                           | String           |
| rfc822           | no**        | Field for setting the RFC-822 encoded content of a given transmission                                                      | String           |
| template         | no**        | Field for specifying the Template ID of a stored template to be used when sending a given transmission                     | String           |
| customHeaders    | no          | Field for specifying additional headers to be applied to a given transmission (other than Subject, From, To, and Reply-To) | Object (Simple)  |
| recipients       | yes**       | Field for specifying who a given transmission should be sent to                                                            | Array of Objects |
| recipientList    | no**        | Field for specifying a stored recipient list ID to be used for a given transmission                                        | String           |

** - If using inline content then html or text are required. If using RFC-822 Inline Content, then rfc822 is required. If using a stored recipient list, then recipientList is required. If using a stored template, then template is required.

## Tips and Tricks
### General
* You _must_ provide at least an API key when instantiating the SparkPost Library - `[ 'key'=>'184ac5480cfdd2bb2859e4476d2e5b1d2bad079bf' ]`
* The SDK's features are namespaced under the various SparkPost API names.

### Transmissions
* If you specify a stored recipient list and inline recipients in a Transmission, you will recieve an error.
* If you specify HTML and/or Plain Text content and then provide RFC-822 encoded content, you will receive an error.
    * RFC-822 content is not valid with any other content type.
* If you specify a stored template and also provide inline content via `html` or `text`, you will receive an error.
* By default, open and click tracking are enabled for a transmission.
* By default, a transmission will use the published version of a stored template.

## Development

### Setup
Run `composer install` inside the directory to install dependecies and development tools.

### Testing
Once all the dependencies are installed, you can execute the unit tests using:
```
composer test
```

### Contributing
1. Check for open issues or open a fresh issue to start a discussion around a feature idea or a bug.
2. Fork [the repository](http://github.com/SparkPost/php-sparkpost) on GitHub to start making your changes to the **master** branch (or branch off of it).
3. Write a test which shows that the bug was fixed or that the feature works as expected.
4. Send a pull request and bug the maintainer until it gets merged and published. :) Make sure to add yourself to [AUTHORS](https://github.com/SparkPost/php-sparkpost/blob/master/AUTHORS.md).<|MERGE_RESOLUTION|>--- conflicted
+++ resolved
@@ -52,7 +52,7 @@
 $sparky = new SparkPost($httpAdapter, ['key'=>'YOUR API KEY']);
 
 try {
-<<<<<<< HEAD
+  // Build your email and send it!
 	$results = $sparky->transmission->send([
 		'from'=>'From Envelope <from@sparkpostbox.com>',
 		'html'=>'<html><body><h1>Congratulations, {{name}}!</h1><p>You just sent your very first mailing!</p></body></html>',
@@ -72,22 +72,6 @@
 } catch (\Exception $err) {
   echo 'Whoops! Something went wrong';
   var_dump($err);
-=======
-	// Build your email and send it!
-	Transmission::send(array('campaign'=>'first-mailing',
-		'from'=>'you@your-company.com',
-	    'subject'=>'First SDK Mailing',
-	    'html'=>'<html><body><h1>Congratulations, {{name}}!</h1><p>You just sent your very first mailing!</p></body></html>',
-	    'text'=>'Congratulations, {{name}}!! You just sent your very first mailing!',
-	    'substitutionData'=>array('name'=>'YOUR FIRST NAME'),
-	    'recipients'=>array(array('address'=>array('name'=>'YOUR FULL NAME', 'email'=>'YOUR EMAIL ADDRESS' )))
-    ));
-
-    echo 'Woohoo! You just sent your first mailing!';
-} catch (Exception $err) {
-    echo 'Whoops! Something went wrong';
-    var_dump($err);
->>>>>>> c2e4758d
 }
 ```
 
